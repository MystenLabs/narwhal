--- conflicted
+++ resolved
@@ -4,16 +4,12 @@
 use crate::{metrics::ConsensusMetrics, ConsensusOutput, SequenceNumber};
 use config::Committee;
 use crypto::{traits::VerifyingKey, Hash};
-<<<<<<< HEAD
 use std::{
     cmp::{max, Ordering},
     collections::HashMap,
     sync::Arc,
 };
-=======
-use std::{cmp::max, collections::HashMap, sync::Arc};
 use store::Store;
->>>>>>> 588340aa
 use tokio::{
     sync::{
         mpsc::{Receiver, Sender},
@@ -216,31 +212,20 @@
     pub fn spawn(
         committee: Committee<PublicKey>,
         store: Arc<ConsensusStore<PublicKey>>,
-<<<<<<< HEAD
         rx_reconfigure: watch::Receiver<ReconfigureNotification<PublicKey>>,
-=======
         cert_store: Store<CertificateDigest, Certificate<PublicKey>>,
->>>>>>> 588340aa
         rx_primary: Receiver<Certificate<PublicKey>>,
         tx_primary: Sender<Certificate<PublicKey>>,
         tx_output: Sender<ConsensusOutput<PublicKey>>,
         protocol: Protocol,
         metrics: Arc<ConsensusMetrics>,
-<<<<<<< HEAD
+        gc_depth: Round,
     ) -> JoinHandle<()> {
         tokio::spawn(async move {
             let consensus_index = store
                 .read_last_consensus_index()
                 .expect("Failed to load consensus index from store");
-=======
-        gc_depth: Round,
-    ) -> JoinHandle<()> {
-        tokio::spawn(async move {
-            let consensus_index = store.read_last_consensus_index().expect("Store error");
             let recovered_last_committed = store.read_last_committed();
-            let committee: &Committee<PublicKey> = &committee.load();
-            let genesis = Certificate::genesis(committee);
->>>>>>> 588340aa
             Self {
                 committee,
                 rx_reconfigure,
@@ -253,7 +238,6 @@
             }
             .run(recovered_last_committed, cert_store, gc_depth)
             .await
-<<<<<<< HEAD
             .expect("Failed to run consensus")
         })
     }
@@ -269,15 +253,6 @@
 
         let genesis = Certificate::genesis(&self.committee);
         Ok(ConsensusState::new(genesis, self.metrics.clone()))
-    }
-
-    async fn run(&mut self) -> StoreResult<()> {
-        // The consensus state (everything else is immutable).
-        let genesis = Certificate::genesis(&self.committee);
-        let mut state = ConsensusState::new(genesis, self.metrics.clone());
-=======
-            .unwrap();
-        })
     }
 
     async fn run(
@@ -287,15 +262,15 @@
         gc_depth: Round,
     ) -> StoreResult<()> {
         // The consensus state (everything else is immutable).
+        let genesis = Certificate::genesis(&self.committee);
         let mut state = ConsensusState::new_from_store(
-            self.genesis.clone(),
+            genesis,
             self.metrics.clone(),
             recover_last_committed,
             cert_store,
             gc_depth,
         )
         .await;
->>>>>>> 588340aa
 
         // Listen to incoming certificates.
         loop {
@@ -369,10 +344,5 @@
                 }
             }
         }
-<<<<<<< HEAD
-=======
-
-        Ok(())
->>>>>>> 588340aa
     }
 }