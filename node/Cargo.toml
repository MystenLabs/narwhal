--- conflicted
+++ resolved
@@ -28,12 +28,8 @@
 tracing-log = "0.1.3"
 tracing-subscriber = { version = "0.3.15", features = ["time", "env-filter"] }
 url = "2.2.2"
-<<<<<<< HEAD
-dhat = { version = "0.3.0", optional = true }
+axum = "0.5.13"
 task-group = "0.2.2"
-=======
-axum = "0.5.13"
->>>>>>> 85c226f2
 
 config = { path = "../config" }
 consensus = { path = "../consensus" }
