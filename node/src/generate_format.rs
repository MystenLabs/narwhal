// Copyright (c) 2022, Mysten Labs, Inc.
// SPDX-License-Identifier: Apache-2.0
use arc_swap::ArcSwap;
use config::{Authority, Committee, Epoch, PrimaryAddresses, WorkerAddresses};
use crypto::{
    ed25519::{Ed25519KeyPair, Ed25519PublicKey},
    traits::{KeyPair, Signer},
    Digest, Hash,
};
<<<<<<< HEAD
use pretty_assertions::assert_str_eq;
=======

>>>>>>> c0e057a1
use primary::{PrimaryWorkerMessage, WorkerPrimaryError, WorkerPrimaryMessage};
use rand::{prelude::StdRng, SeedableRng};
use serde_reflection::{Registry, Result, Samples, Tracer, TracerConfig};
use std::{fs::File, io::Write, sync::Arc};
use structopt::{clap::arg_enum, StructOpt};
use types::{Batch, BatchDigest, Certificate, CertificateDigest, Header, HeaderDigest};

fn get_registry() -> Result<Registry> {
    let mut tracer = Tracer::new(TracerConfig::default());
    let mut samples = Samples::new();
    // 1. Record samples for types with custom deserializers.
    // We want to call
    // tracer.trace_value(&mut samples, ...)?;
    // with all the base types contained in messages, especially the ones with custom serializers;
    // or involving generics (see [serde_reflection documentation](https://docs.rs/serde-reflection/latest/serde_reflection/)).
    let mut rng = StdRng::from_seed([0; 32]);
    let kp = Ed25519KeyPair::generate(&mut rng);
    let pk = kp.public().clone();

    tracer.trace_value(&mut samples, &pk)?;

    let msg = b"Hello world!";
    let signature = kp.try_sign(msg).unwrap();
    tracer.trace_value(&mut samples, &signature)?;

    // Trace the correspondng header
    let keys: Vec<_> = (0..4).map(|_| Ed25519KeyPair::generate(&mut rng)).collect();
    let committee = Committee {
        epoch: ArcSwap::new(Arc::new(Epoch::default())),
        authorities: arc_swap::ArcSwap::from_pointee(
            keys.iter()
                .enumerate()
                .map(|(i, kp)| {
                    let id = kp.public();
                    let primary = PrimaryAddresses {
                        primary_to_primary: format!("/ip4/127.0.0.1/tcp/{}/http", 100 + i)
                            .parse()
                            .unwrap(),
                        worker_to_primary: format!("/ip4/127.0.0.1/tcp/{}/http", 200 + i)
                            .parse()
                            .unwrap(),
                    };
                    let workers = vec![(
                        0,
                        WorkerAddresses {
                            primary_to_worker: format!("/ip4/127.0.0.1/tcp/{}/http", 300 + i)
                                .parse()
                                .unwrap(),
                            transactions: format!("/ip4/127.0.0.1/tcp/{}/http", 400 + i)
                                .parse()
                                .unwrap(),
                            worker_to_worker: format!("/ip4/127.0.0.1/tcp/{}/http", 500 + i)
                                .parse()
                                .unwrap(),
                        },
                    )]
                    .into_iter()
                    .collect();
                    (
                        id.clone(),
                        Authority {
                            stake: 1,
                            primary,
                            workers,
                        },
                    )
                })
                .collect(),
        ),
    };

    let certificates: Vec<Certificate<Ed25519PublicKey>> = Certificate::genesis(&committee);

    // The values have to be "complete" in a data-centric sense, but not "correct" cryptographically.
    let mut header = Header {
        author: kp.public().clone(),
        round: 1,
        payload: (0..4u32).map(|wid| (BatchDigest([0u8; 32]), wid)).collect(),
        parents: certificates.iter().map(|x| x.digest()).collect(),
        ..Header::default()
    };

    let header_digest = header.digest();
    header = Header {
        id: header_digest,
        signature: kp.sign(Digest::from(header_digest).as_ref()),
        ..header
    };
    let certificate = Certificate {
        header: header.clone(),
        votes: vec![(pk.clone(), signature.clone())],
    };

    tracer.trace_value(&mut samples, &header)?;
    tracer.trace_value(&mut samples, &certificate)?;

    let cleanup = PrimaryWorkerMessage::<Ed25519PublicKey>::Cleanup(1u64);
    let request_batch =
        PrimaryWorkerMessage::<Ed25519PublicKey>::RequestBatch(BatchDigest([0u8; 32]));
    let delete_batch =
        PrimaryWorkerMessage::<Ed25519PublicKey>::DeleteBatches(vec![BatchDigest([0u8; 32])]);
    let sync = PrimaryWorkerMessage::Synchronize(vec![BatchDigest([0u8; 32])], pk.clone());
    tracer.trace_value(&mut samples, &cleanup)?;
    tracer.trace_value(&mut samples, &request_batch)?;
    tracer.trace_value(&mut samples, &delete_batch)?;
    tracer.trace_value(&mut samples, &sync)?;

    // 2. Trace the main entry point(s) + every enum separately.
    tracer.trace_type::<Batch>(&samples)?;
    tracer.trace_type::<BatchDigest>(&samples)?;
    tracer.trace_type::<HeaderDigest>(&samples)?;
    tracer.trace_type::<CertificateDigest>(&samples)?;

    // Caveat: the following (trace_type) won't work, but not because of generics.
    //
    // Generic types instantiated multiple times in the same tracing session requires a work around.
    // https://docs.rs/serde-reflection/latest/serde_reflection/#features-and-limitations
    // but here we should be fine.
    //
    // This doesn't work because of the custom ser/de in PublicKey, which carries through to most top-level messages
    //
    // tracer.trace_type::<Header<Ed25519PublicKey>>(&samples)?;
    // tracer.trace_type::<Certificate<Ed25519PublicKey>>(&samples)?;
    // tracer.trace_type::<PrimaryWorkerMessage<Ed25519PublicKey>>(&samples)?;

    // The final entry points that we must document
    tracer.trace_type::<WorkerPrimaryMessage>(&samples)?;
    tracer.trace_type::<WorkerPrimaryError>(&samples)?;
    tracer.registry()
}

arg_enum! {
#[derive(Debug, StructOpt, Clone, Copy)]
enum Action {
    Print,
    Test,
    Record,
}
}

#[derive(Debug, StructOpt)]
#[structopt(
    name = "Narwhal format generator",
    about = "Trace serde (de)serialization to generate format descriptions for Narwhal types"
)]
struct Options {
    #[structopt(possible_values = &Action::variants(), default_value = "Print", case_insensitive = true)]
    action: Action,
}

const FILE_PATH: &str = "node/tests/staged/narwhal.yaml";

fn main() {
    let options = Options::from_args();
    let registry = get_registry().unwrap();
    match options.action {
        Action::Print => {
            let content = serde_yaml::to_string(&registry).unwrap();
            println!("{content}");
        }
        Action::Record => {
            let content = serde_yaml::to_string(&registry).unwrap();
            let mut f = File::create(FILE_PATH).unwrap();
            writeln!(f, "{}", content).unwrap();
        }
        Action::Test => {
            let reference = std::fs::read_to_string(FILE_PATH).unwrap();
            let reference: Registry = serde_yaml::from_str(&reference).unwrap();
            pretty_assertions::assert_eq!(reference, registry);
        }
    }
}<|MERGE_RESOLUTION|>--- conflicted
+++ resolved
@@ -7,11 +7,6 @@
     traits::{KeyPair, Signer},
     Digest, Hash,
 };
-<<<<<<< HEAD
-use pretty_assertions::assert_str_eq;
-=======
-
->>>>>>> c0e057a1
 use primary::{PrimaryWorkerMessage, WorkerPrimaryError, WorkerPrimaryMessage};
 use rand::{prelude::StdRng, SeedableRng};
 use serde_reflection::{Registry, Result, Samples, Tracer, TracerConfig};
