// Copyright (c) 2021, Facebook, Inc. and its affiliates
// Copyright (c) 2022, Mysten Labs, Inc.
// SPDX-License-Identifier: Apache-2.0
#![warn(
    future_incompatible,
    nonstandard_style,
    rust_2018_idioms,
    rust_2021_compatibility
)]

<<<<<<< HEAD
use anyhow::{anyhow, Context, Result};
=======
>>>>>>> 68f8956b
use arc_swap::ArcSwap;
use clap::{crate_name, crate_version, App, AppSettings, ArgMatches, SubCommand};
use config::{Committee, Import, Parameters, WorkerId};
use crypto::{generate_production_keypair, traits::KeyPair as _, KeyPair};
use executor::{SerializedTransaction, SubscriberResult};
<<<<<<< HEAD
=======
use eyre::Context;
use futures::future::join_all;
>>>>>>> 68f8956b
use node::{
    execution_state::SimpleExecutionState,
    metrics::{primary_metrics_registry, start_prometheus_server, worker_metrics_registry},
    Node, NodeStorage,
};
use std::sync::Arc;
use tokio::sync::mpsc::{channel, Receiver};
use tracing::info;
#[cfg(feature = "benchmark")]
use tracing::subscriber::set_global_default;
#[cfg(feature = "benchmark")]
use tracing_subscriber::filter::{EnvFilter, LevelFilter};

#[cfg(feature = "dhat-heap")]
#[global_allocator]
static ALLOC: dhat::Alloc = dhat::Alloc;

#[tokio::main]
async fn main() -> Result<(), eyre::Report> {
    let matches = App::new(crate_name!())
        .version(crate_version!())
        .about("A research implementation of Narwhal and Tusk.")
        .args_from_usage("-v... 'Sets the level of verbosity'")
        .subcommand(
            SubCommand::with_name("generate_keys")
                .about("Print a fresh key pair to file")
                .args_from_usage("--filename=<FILE> 'The file where to print the new key pair'"),
        )
        .subcommand(
            SubCommand::with_name("run")
                .about("Run a node")
                .args_from_usage("--keys=<FILE> 'The file containing the node keys'")
                .args_from_usage("--committee=<FILE> 'The file containing committee information'")
                .args_from_usage("--parameters=[FILE] 'The file containing the node parameters'")
                .args_from_usage("--store=<PATH> 'The path where to create the data store'")
                .subcommand(SubCommand::with_name("primary")
                    .about("Run a single primary")
                    .args_from_usage("-d, --consensus-disabled 'Provide this flag to run a primary node without Tusk'")
                )
                .subcommand(
                    SubCommand::with_name("worker")
                        .about("Run a single worker")
                        .args_from_usage("--id=<INT> 'The worker id'"),
                )
                .setting(AppSettings::SubcommandRequiredElseHelp),
        )
        .setting(AppSettings::SubcommandRequiredElseHelp)
        .get_matches();

    let tracing_level = match matches.occurrences_of("v") {
        0 => "error",
        1 => "warn",
        2 => "info",
        3 => "debug",
        _ => "trace",
    };

    // some of the network is very verbose, so we require more 'v's
    let network_tracing_level = match matches.occurrences_of("v") {
        0 | 1 => "error",
        2 => "warn",
        3 => "info",
        4 => "debug",
        _ => "trace",
    };

    // In benchmarks, transactions are not deserializable => many errors at the debug level
    // Moreover, we need RFC 3339 timestamps to parse properly => we use a custom subscriber.
    cfg_if::cfg_if! {
        if #[cfg(feature = "benchmark")] {
            let custom_directive = "executor::core=info";
            let filter = EnvFilter::builder()
                .with_default_directive(LevelFilter::INFO.into())
                .parse(format!(
                    "{tracing_level},h2={network_tracing_level},tower={network_tracing_level},hyper={network_tracing_level},tonic::transport={network_tracing_level},{custom_directive}"
                ))?;

            let env_filter = EnvFilter::try_from_default_env().unwrap_or(filter);

            let timer = tracing_subscriber::fmt::time::UtcTime::rfc_3339();
            let subscriber_builder = tracing_subscriber::fmt::Subscriber::builder()
                .with_env_filter(env_filter)
                .with_timer(timer).with_ansi(false);
            let subscriber = subscriber_builder.with_writer(std::io::stderr).finish();
            set_global_default(subscriber).expect("Failed to set subscriber");
        } else {

            let log_filter = format!("{tracing_level},h2={network_tracing_level},tower={network_tracing_level},hyper={network_tracing_level},tonic::transport={network_tracing_level}");

            let _guard = telemetry_subscribers::TelemetryConfig::new("narwhal")
                // load env variables
                .with_env()
                // load special log filter
                .with_log_level(&log_filter)
                .init();
        }
    }

    match matches.subcommand() {
        ("generate_keys", Some(sub_matches)) => {
            let kp = generate_production_keypair::<KeyPair>();
            config::Export::export(&kp, sub_matches.value_of("filename").unwrap())
                .context("Failed to generate key pair")?
        }
        ("run", Some(sub_matches)) => run(sub_matches).await?,
        _ => unreachable!(),
    }
    Ok(())
}

// Runs either a worker or a primary.
async fn run(matches: &ArgMatches<'_>) -> Result<(), eyre::Report> {
    let key_file = matches.value_of("keys").unwrap();
    let committee_file = matches.value_of("committee").unwrap();
    let parameters_file = matches.value_of("parameters");
    let store_path = matches.value_of("store").unwrap();

    // Read the committee and node's keypair from file.
    let keypair = KeyPair::import(key_file).context("Failed to load the node's keypair")?;
    let committee = Arc::new(ArcSwap::from_pointee(
        Committee::import(committee_file).context("Failed to load the committee information")?,
    ));

    // Load default parameters if none are specified.
    let parameters = match parameters_file {
        Some(filename) => {
            Parameters::import(filename).context("Failed to load the node's parameters")?
        }
        None => Parameters::default(),
    };

    // Make the data store.
    let store = NodeStorage::reopen(store_path);

    // The channel returning the result for each transaction's execution.
    let (tx_transaction_confirmation, rx_transaction_confirmation) =
        channel(Node::CHANNEL_CAPACITY);

    let registry;

    // Check whether to run a primary, a worker, or an entire authority.
    let task_manager = match matches.subcommand() {
        // Spawn the primary and consensus core.
        ("primary", Some(sub_matches)) => {
            registry = primary_metrics_registry(keypair.public().clone());

            Node::spawn_primary(
                keypair,
                committee,
                &store,
                parameters.clone(),
                /* consensus */ !sub_matches.is_present("consensus-disabled"),
                /* execution_state */ Arc::new(SimpleExecutionState::default()),
                tx_transaction_confirmation,
                &registry,
            )
            .await?
        }

        // Spawn a single worker.
        ("worker", Some(sub_matches)) => {
            let id = sub_matches
                .value_of("id")
                .unwrap()
                .parse::<WorkerId>()
                .context("The worker id must be a positive integer")?;

            registry = worker_metrics_registry(id, keypair.public().clone());

            Node::spawn_workers(
                /* name */
                keypair.public().clone(),
                vec![id],
                committee,
                &store,
                parameters.clone(),
                &registry,
            )
        }
        _ => unreachable!(),
    };

    // spin up prometheus server exporter
    let prom_address = parameters.prometheus_metrics.socket_addr;
    info!(
        "Starting Prometheus HTTP metrics endpoint at {}",
        prom_address
    );
    let _metrics_server_handle = start_prometheus_server(prom_address, &registry);

    // Analyze the consensus' output.
    analyze(rx_transaction_confirmation).await;

    // Await on the completion handles of all the nodes we have launched
    return task_manager.await.map_err(|err| match err {
        task_group::RuntimeError::Panic { name: n, panic: p } => anyhow!("{} paniced: {:?}", n, p),
        task_group::RuntimeError::Application { name: n, error: e } => {
            anyhow!("{} error: {:?}", n, e)
        }
    });
}

/// Receives an ordered list of certificates and apply any application-specific logic.
async fn analyze(mut rx_output: Receiver<(SubscriberResult<Vec<u8>>, SerializedTransaction)>) {
    while let Some(_message) = rx_output.recv().await {
        // NOTE: Notify the user that its transaction has been processed.
    }
}<|MERGE_RESOLUTION|>--- conflicted
+++ resolved
@@ -8,20 +8,12 @@
     rust_2021_compatibility
 )]
 
-<<<<<<< HEAD
-use anyhow::{anyhow, Context, Result};
-=======
->>>>>>> 68f8956b
 use arc_swap::ArcSwap;
 use clap::{crate_name, crate_version, App, AppSettings, ArgMatches, SubCommand};
 use config::{Committee, Import, Parameters, WorkerId};
 use crypto::{generate_production_keypair, traits::KeyPair as _, KeyPair};
 use executor::{SerializedTransaction, SubscriberResult};
-<<<<<<< HEAD
-=======
-use eyre::Context;
-use futures::future::join_all;
->>>>>>> 68f8956b
+use eyre::{eyre, Context};
 use node::{
     execution_state::SimpleExecutionState,
     metrics::{primary_metrics_registry, start_prometheus_server, worker_metrics_registry},
@@ -217,9 +209,9 @@
 
     // Await on the completion handles of all the nodes we have launched
     return task_manager.await.map_err(|err| match err {
-        task_group::RuntimeError::Panic { name: n, panic: p } => anyhow!("{} paniced: {:?}", n, p),
+        task_group::RuntimeError::Panic { name: n, panic: p } => eyre!("{} paniced: {:?}", n, p),
         task_group::RuntimeError::Application { name: n, error: e } => {
-            anyhow!("{} error: {:?}", n, e)
+            eyre!("{} error: {:?}", n, e)
         }
     });
 }
