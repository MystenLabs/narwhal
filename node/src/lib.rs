--- conflicted
+++ resolved
@@ -181,16 +181,11 @@
         parameters: Parameters,
         execution_state: Arc<State>,
         rx_new_certificates: Receiver<Certificate<PublicKey>>,
-<<<<<<< HEAD
-        tx_feedback: Sender<ConsensusPrimaryMessage<PublicKey>>,
+        tx_feedback: Sender<Certificate<PublicKey>>,
         tx_confirmation: Sender<(
             SubscriberResult<<State as ExecutionState>::Outcome>,
             SerializedTransaction,
         )>,
-=======
-        tx_feedback: Sender<Certificate<PublicKey>>,
-        tx_confirmation: Sender<(SubscriberResult<Vec<u8>>, SerializedTransaction)>,
->>>>>>> ac1475ad
         registry: &Registry,
     ) -> SubscriberResult<()>
     where
