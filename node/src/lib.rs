--- conflicted
+++ resolved
@@ -22,16 +22,8 @@
 };
 use task_group::{TaskGroup, TaskManager};
 use tokio::{
-<<<<<<< HEAD
-    sync::{
-        mpsc::{channel, Sender},
-        watch,
-    },
+    sync::{mpsc::Sender, watch},
     task::{JoinError, JoinHandle},
-=======
-    sync::{mpsc::Sender, watch},
-    task::JoinHandle,
->>>>>>> 85c226f2
 };
 use tracing::debug;
 use types::{
@@ -299,22 +291,6 @@
         );
         handles.push(("consensus", consensus_handle));
 
-<<<<<<< HEAD
-        // The subscriber handler receives the ordered sequence from consensus and feed them
-        // to the executor. The executor has its own state and data store who may crash
-        // independently of the narwhal node.
-        let subscriber_handle = SubscriberHandler::spawn(
-            store.consensus_store.clone(),
-            store.certificate_store.clone(),
-            tx_reconfigure.subscribe(),
-            rx_sequence,
-            /* rx_client */ rx_client_to_consensus,
-            /* tx_client */ tx_consensus_to_client,
-        );
-        handles.push(("consensus_subscriber", subscriber_handle));
-
-=======
->>>>>>> 85c226f2
         // Spawn the client executing the transactions. It can also synchronize with the
         // subscriber handler if it missed some transactions.
         let executor_handles = Executor::spawn(
@@ -330,14 +306,7 @@
         .await?;
         handles.extend(executor_handles);
 
-<<<<<<< HEAD
         Ok(handles)
-=======
-        Ok(executor_handles
-            .into_iter()
-            .chain(std::iter::once(consensus_handles))
-            .collect())
->>>>>>> 85c226f2
     }
 
     /// Spawn a specified number of workers.
