// Copyright (c) 2022, Mysten Labs, Inc.
// SPDX-License-Identifier: Apache-2.0
use config::{Parameters, SharedCommittee, WorkerId};
use consensus::{
    bullshark::Bullshark,
    dag::Dag,
    metrics::{ChannelMetrics, ConsensusMetrics},
    Consensus,
};
use crypto::{
    traits::{KeyPair as _, VerifyingKey},
    KeyPair, PublicKey,
};
<<<<<<< HEAD
use executor::{BatchExecutionState, Executor, SubscriberResult};
use primary::{NetworkModel, PayloadToken, Primary, PrimaryChannelMetrics};
=======
use executor::{ExecutionState, Executor, ExecutorOutput, SerializedTransaction, SubscriberResult};
use primary::{BlockCommand, NetworkModel, PayloadToken, Primary, PrimaryChannelMetrics};
>>>>>>> ad05db4c
use prometheus::{IntGauge, Registry};
use std::{fmt::Debug, sync::Arc};
use store::{
    reopen,
    rocks::{open_cf, DBMap},
    Store,
};
use tokio::{sync::watch, task::JoinHandle};
use tracing::debug;
use types::{
    metered_channel, Batch, BatchDigest, Certificate, CertificateDigest, ConsensusStore, Header,
    HeaderDigest, ReconfigureNotification, Round, SequenceNumber, SerializedBatchMessage,
};
use worker::{metrics::initialise_metrics, Worker};

pub mod execution_state;
pub mod metrics;
pub mod restarter;

/// All the data stores of the node.
pub struct NodeStorage {
    pub header_store: Store<HeaderDigest, Header>,
    pub certificate_store: Store<CertificateDigest, Certificate>,
    pub payload_store: Store<(BatchDigest, WorkerId), PayloadToken>,
    pub batch_store: Store<BatchDigest, SerializedBatchMessage>,
    pub consensus_store: Arc<ConsensusStore>,
    pub temp_batch_store: Store<BatchDigest, Batch>,
}

impl NodeStorage {
    /// The datastore column family names.
    const HEADERS_CF: &'static str = "headers";
    const CERTIFICATES_CF: &'static str = "certificates";
    const PAYLOAD_CF: &'static str = "payload";
    const BATCHES_CF: &'static str = "batches";
    const LAST_COMMITTED_CF: &'static str = "last_committed";
    const SEQUENCE_CF: &'static str = "sequence";
    const TEMP_BATCH_CF: &'static str = "temp_batches";

    /// Open or reopen all the storage of the node.
    pub fn reopen<Path: AsRef<std::path::Path>>(store_path: Path) -> Self {
        let rocksdb = open_cf(
            store_path,
            None,
            &[
                Self::HEADERS_CF,
                Self::CERTIFICATES_CF,
                Self::PAYLOAD_CF,
                Self::BATCHES_CF,
                Self::LAST_COMMITTED_CF,
                Self::SEQUENCE_CF,
                Self::TEMP_BATCH_CF,
            ],
        )
        .expect("Cannot open database");

        let (
            header_map,
            certificate_map,
            payload_map,
            batch_map,
            last_committed_map,
            sequence_map,
            temp_batch_map,
        ) = reopen!(&rocksdb,
            Self::HEADERS_CF;<HeaderDigest, Header>,
            Self::CERTIFICATES_CF;<CertificateDigest, Certificate>,
            Self::PAYLOAD_CF;<(BatchDigest, WorkerId), PayloadToken>,
            Self::BATCHES_CF;<BatchDigest, SerializedBatchMessage>,
            Self::LAST_COMMITTED_CF;<PublicKey, Round>,
            Self::SEQUENCE_CF;<SequenceNumber, CertificateDigest>,
            Self::TEMP_BATCH_CF;<BatchDigest, Batch>
        );

        let header_store = Store::new(header_map);
        let certificate_store = Store::new(certificate_map);
        let payload_store = Store::new(payload_map);
        let batch_store = Store::new(batch_map);
        let consensus_store = Arc::new(ConsensusStore::new(last_committed_map, sequence_map));
        let temp_batch_store = Store::new(temp_batch_map);

        Self {
            header_store,
            certificate_store,
            payload_store,
            batch_store,
            consensus_store,
            temp_batch_store,
        }
    }
}

/// High level functions to spawn the primary and the workers.
pub struct Node;

impl Node {
    /// The default channel capacity.
    pub const CHANNEL_CAPACITY: usize = 1_000;

    /// Spawn a new primary. Optionally also spawn the consensus and a client executing transactions.
    pub async fn spawn_primary<State>(
        // The private-public key pair of this authority.
        keypair: KeyPair,
        // The committee information.
        committee: SharedCommittee,
        // The node's storage.
        store: &NodeStorage,
        // The configuration parameters.
        parameters: Parameters,
        // Whether to run consensus (and an executor client) or not.
        // If true, an internal consensus will be used, else an external consensus will be used.
        // If an external consensus will be used, then this bool will also ensure that the
        // corresponding gRPC server that is used for communication between narwhal and
        // external consensus is also spawned.
        internal_consensus: bool,
        // The state used by the client to execute transactions.
        execution_state: Arc<State>,
        // A prometheus exporter Registry to use for the metrics
        registry: &Registry,
    ) -> SubscriberResult<Vec<JoinHandle<()>>>
    where
        State: BatchExecutionState + Send + Sync + 'static,
        State::Error: Debug,
    {
        let initial_committee = ReconfigureNotification::NewEpoch((**committee.load()).clone());
        let (tx_reconfigure, _rx_reconfigure) = watch::channel(initial_committee);

        // These gauge is porcelain: do not modify it without also modifying `primary::metrics::PrimaryChannelMetrics::replace_registered_new_certificates_metric`
        // This hack avoids a cyclic dependency in the initialization of consensus and primary
        let new_certificates_counter = IntGauge::new(
            PrimaryChannelMetrics::NAME_NEW_CERTS,
            PrimaryChannelMetrics::DESC_NEW_CERTS,
        )
        .unwrap();
        let (tx_new_certificates, rx_new_certificates) =
            metered_channel::channel(Self::CHANNEL_CAPACITY, &new_certificates_counter);

        let committed_certificates_counter = IntGauge::new(
            PrimaryChannelMetrics::NAME_COMMITTED_CERTS,
            PrimaryChannelMetrics::DESC_COMMITTED_CERTS,
        )
        .unwrap();
        let (tx_consensus, rx_consensus) =
            metered_channel::channel(Self::CHANNEL_CAPACITY, &committed_certificates_counter);

        let tx_get_block_commands_counter = IntGauge::new(
            PrimaryChannelMetrics::NAME_GET_BLOCK_COMMANDS,
            PrimaryChannelMetrics::DESC_GET_BLOCK_COMMANDS,
        )
        .unwrap();
        let (tx_get_block_commands, rx_get_block_commands) =
            metered_channel::channel(Self::CHANNEL_CAPACITY, &tx_get_block_commands_counter);

        // Compute the public key of this authority.
        let name = keypair.public().clone();
        let mut handles = Vec::new();

        let (dag, network_model) = if !internal_consensus {
            debug!("Consensus is disabled: the primary will run w/o Tusk");
            let consensus_metrics = Arc::new(ConsensusMetrics::new(registry));
            let (handle, dag) = Dag::new(&committee.load(), rx_new_certificates, consensus_metrics);

            handles.push(handle);

            (Some(Arc::new(dag)), NetworkModel::Asynchronous)
        } else {
            let consensus_handles = Self::spawn_consensus(
                committee.clone(),
                store,
                parameters.clone(),
                execution_state,
                &tx_reconfigure,
                rx_new_certificates,
                tx_consensus.clone(),
<<<<<<< HEAD
=======
                tx_confirmation,
                tx_get_block_commands.clone(),
>>>>>>> ad05db4c
                registry,
            )
            .await?;
            handles.extend(consensus_handles);
            (None, NetworkModel::PartiallySynchronous)
        };

        // Inject memory profiling here if we build with dhat-heap feature flag
        // Put name of primary in heap profile to distinguish diff primaries
        #[cfg(feature = "dhat-heap")]
        let profiler = {
            use crypto::traits::EncodeDecodeBase64;
            use std::path::Path;

            let heap_file = format!("dhat-heap-{}.json", name.encode_base64());
            Arc::new(
                dhat::Profiler::builder()
                    .file_name(Path::new(&heap_file))
                    .build(),
            )
        };

        // Spawn the primary.
        let primary_handles = Primary::spawn(
            name.clone(),
            keypair,
            committee.clone(),
            parameters.clone(),
            store.header_store.clone(),
            store.certificate_store.clone(),
            store.payload_store.clone(),
            tx_new_certificates,
            /* rx_consensus */ rx_consensus,
            tx_get_block_commands,
            rx_get_block_commands,
            /* dag */ dag,
            network_model,
            tx_reconfigure,
            tx_consensus,
            registry,
        );
        handles.extend(primary_handles);

        // Let's spin off a separate thread that waits a while then dumps the profile,
        // otherwise this function exits immediately and the profile is dumped way too soon.
        // See https://github.com/nnethercote/dhat-rs/issues/19 for a panic that happens,
        // but at least 2 primaries should complete and dump their profiles.
        #[cfg(feature = "dhat-heap")]
        {
            use std::time::Duration;

            #[allow(clippy::redundant_clone)]
            let profiler2 = profiler.clone();
            std::thread::spawn(|| {
                std::thread::sleep(Duration::from_secs(240));
                println!("Dropping DHAT profiler...");
                drop(profiler2);
            });
        }

        Ok(handles)
    }

    /// Spawn the consensus core and the client executing transactions.
    async fn spawn_consensus<State>(
        committee: SharedCommittee,
        store: &NodeStorage,
        parameters: Parameters,
        execution_state: Arc<State>,
        tx_reconfigure: &watch::Sender<ReconfigureNotification>,
        rx_new_certificates: metered_channel::Receiver<Certificate>,
        tx_feedback: metered_channel::Sender<Certificate>,
<<<<<<< HEAD
=======
        tx_confirmation: Sender<(
            SubscriberResult<<State as ExecutionState>::Outcome>,
            SerializedTransaction,
        )>,
        tx_get_block_commands: metered_channel::Sender<BlockCommand>,
>>>>>>> ad05db4c
        registry: &Registry,
    ) -> SubscriberResult<Vec<JoinHandle<()>>>
    where
        PublicKey: VerifyingKey,
        State: BatchExecutionState + Send + Sync + 'static,
        State::Error: Debug,
    {
        let consensus_metrics = Arc::new(ConsensusMetrics::new(registry));
        let channel_metrics = ChannelMetrics::new(registry);

        let (tx_sequence, rx_sequence) =
            metered_channel::channel(Self::CHANNEL_CAPACITY, &channel_metrics.tx_sequence);

        // Spawn the consensus core who only sequences transactions.
        let ordering_engine = Bullshark::new(
            (**committee.load()).clone(),
            store.consensus_store.clone(),
            parameters.gc_depth,
        );
        let consensus_handles = Consensus::spawn(
            (**committee.load()).clone(),
            store.consensus_store.clone(),
            store.certificate_store.clone(),
            tx_reconfigure.subscribe(),
            /* rx_primary */ rx_new_certificates,
            /* tx_primary */ tx_feedback,
            /* tx_output */ tx_sequence,
            ordering_engine,
            consensus_metrics.clone(),
            parameters.gc_depth,
        );

        // Spawn the client executing the transactions. It can also synchronize with the
        // subscriber handler if it missed some transactions.
        let executor_handles = Executor::spawn(
            store.temp_batch_store.clone(),
            execution_state,
            tx_reconfigure,
            /* rx_consensus */ rx_sequence,
<<<<<<< HEAD
=======
            /* tx_output */ tx_confirmation,
            tx_get_block_commands,
>>>>>>> ad05db4c
            registry,
        )
        .await?;

        Ok(executor_handles
            .into_iter()
            .chain(std::iter::once(consensus_handles))
            .collect())
    }

    /// Spawn a specified number of workers.
    pub fn spawn_workers(
        // The public key of this authority.
        name: PublicKey,
        // The ids of the validators to spawn.
        ids: Vec<WorkerId>,
        // The committee information.
        committee: SharedCommittee,
        // The node's storage,
        store: &NodeStorage,
        // The configuration parameters.
        parameters: Parameters,
        // The prometheus metrics Registry
        registry: &Registry,
    ) -> Vec<JoinHandle<()>> {
        let mut handles = Vec::new();

        let metrics = initialise_metrics(registry);

        for id in ids {
            let worker_handles = Worker::spawn(
                name.clone(),
                id,
                committee.clone(),
                parameters.clone(),
                store.batch_store.clone(),
                metrics.clone(),
            );
            handles.extend(worker_handles);
        }
        handles
    }
}<|MERGE_RESOLUTION|>--- conflicted
+++ resolved
@@ -11,13 +11,8 @@
     traits::{KeyPair as _, VerifyingKey},
     KeyPair, PublicKey,
 };
-<<<<<<< HEAD
 use executor::{BatchExecutionState, Executor, SubscriberResult};
-use primary::{NetworkModel, PayloadToken, Primary, PrimaryChannelMetrics};
-=======
-use executor::{ExecutionState, Executor, ExecutorOutput, SerializedTransaction, SubscriberResult};
 use primary::{BlockCommand, NetworkModel, PayloadToken, Primary, PrimaryChannelMetrics};
->>>>>>> ad05db4c
 use prometheus::{IntGauge, Registry};
 use std::{fmt::Debug, sync::Arc};
 use store::{
@@ -192,11 +187,7 @@
                 &tx_reconfigure,
                 rx_new_certificates,
                 tx_consensus.clone(),
-<<<<<<< HEAD
-=======
-                tx_confirmation,
                 tx_get_block_commands.clone(),
->>>>>>> ad05db4c
                 registry,
             )
             .await?;
@@ -269,14 +260,7 @@
         tx_reconfigure: &watch::Sender<ReconfigureNotification>,
         rx_new_certificates: metered_channel::Receiver<Certificate>,
         tx_feedback: metered_channel::Sender<Certificate>,
-<<<<<<< HEAD
-=======
-        tx_confirmation: Sender<(
-            SubscriberResult<<State as ExecutionState>::Outcome>,
-            SerializedTransaction,
-        )>,
         tx_get_block_commands: metered_channel::Sender<BlockCommand>,
->>>>>>> ad05db4c
         registry: &Registry,
     ) -> SubscriberResult<Vec<JoinHandle<()>>>
     where
@@ -316,11 +300,7 @@
             execution_state,
             tx_reconfigure,
             /* rx_consensus */ rx_sequence,
-<<<<<<< HEAD
-=======
-            /* tx_output */ tx_confirmation,
             tx_get_block_commands,
->>>>>>> ad05db4c
             registry,
         )
         .await?;
