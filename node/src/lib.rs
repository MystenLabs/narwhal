--- conflicted
+++ resolved
@@ -136,11 +136,7 @@
 
         // Compute the public key of this authority.
         let name = keypair.public().clone();
-<<<<<<< HEAD
         let mut handles = Vec::new();
-=======
-        let mut handlers = Vec::new();
->>>>>>> 588340aa
 
         let (dag, network_model) = if !internal_consensus {
             debug!("Consensus is disabled: the primary will run w/o Tusk");
@@ -149,11 +145,7 @@
                 Dag::new(&*committee.load(), rx_new_certificates, consensus_metrics);
             (Some(Arc::new(dag)), NetworkModel::Asynchronous)
         } else {
-<<<<<<< HEAD
             let consensus_handles = Self::spawn_consensus(
-=======
-            handlers = Self::spawn_consensus(
->>>>>>> 588340aa
                 name.clone(),
                 committee.clone(),
                 store,
@@ -189,13 +181,7 @@
         );
         handles.extend(primary_handles);
 
-<<<<<<< HEAD
         Ok(handles)
-=======
-        handlers.extend(primary_handles);
-
-        Ok(handlers)
->>>>>>> 588340aa
     }
 
     /// Spawn the consensus core and the client executing transactions.
@@ -226,7 +212,6 @@
         let consensus_metrics = Arc::new(ConsensusMetrics::new(registry));
 
         // Spawn the consensus core who only sequences transactions.
-<<<<<<< HEAD
         let ordering_engine = Bullshark::new(
             (**committee.load()).clone(),
             store.consensus_store.clone(),
@@ -236,17 +221,6 @@
             (**committee.load()).clone(),
             store.consensus_store.clone(),
             tx_reconfigure.subscribe(),
-=======
-        let ordering_engine = Bullshark {
-            committee: committee.clone(),
-            store: store.consensus_store.clone(),
-            gc_depth: parameters.gc_depth,
-        };
-        let consensus_handler = Consensus::spawn(
-            committee.clone(),
-            store.consensus_store.clone(),
-            store.certificate_store.clone(),
->>>>>>> 588340aa
             /* rx_primary */ rx_new_certificates,
             /* tx_primary */ tx_feedback,
             /* tx_output */ tx_sequence,
@@ -258,11 +232,7 @@
         // The subscriber handler receives the ordered sequence from consensus and feed them
         // to the executor. The executor has its own state and data store who may crash
         // independently of the narwhal node.
-<<<<<<< HEAD
         let subscriber_handles = SubscriberHandler::spawn(
-=======
-        let subscriber_handler = SubscriberHandler::spawn(
->>>>>>> 588340aa
             store.consensus_store.clone(),
             store.certificate_store.clone(),
             tx_reconfigure.subscribe(),
@@ -273,11 +243,7 @@
 
         // Spawn the client executing the transactions. It can also synchronize with the
         // subscriber handler if it missed some transactions.
-<<<<<<< HEAD
         let executor_handles = Executor::spawn(
-=======
-        let executor_handlers = Executor::spawn(
->>>>>>> 588340aa
             name,
             committee,
             store.batch_store.clone(),
@@ -289,18 +255,11 @@
         )
         .await?;
 
-<<<<<<< HEAD
         Ok(executor_handles
             .into_iter()
             .chain(std::iter::once(consensus_handles))
             .chain(std::iter::once(subscriber_handles))
             .collect())
-=======
-        let mut handlers = vec![consensus_handler, subscriber_handler];
-        handlers.extend(executor_handlers);
-
-        Ok(handlers)
->>>>>>> 588340aa
     }
 
     /// Spawn a specified number of workers.
