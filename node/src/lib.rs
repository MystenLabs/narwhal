--- conflicted
+++ resolved
@@ -17,17 +17,10 @@
 };
 use tracing::debug;
 use types::{
-<<<<<<< HEAD
     BatchDigest, Certificate, CertificateDigest, ConsensusStore, Header, HeaderDigest, Round,
-    SequenceNumber,
-};
-use worker::{SerializedBatchMessage, Worker};
-=======
-    BatchDigest, Certificate, CertificateDigest, Header, HeaderDigest, Round,
-    SerializedBatchMessage,
+    SequenceNumber, SerializedBatchMessage,
 };
 use worker::Worker;
->>>>>>> 480d7c3a
 
 /// All the data stores of the node.
 pub struct NodeStorage<PublicKey: VerifyingKey> {
