// Copyright (c) 2022, Mysten Labs, Inc.
// SPDX-License-Identifier: Apache-2.0

#[path = "generated/narwhal.rs"]
#[rustfmt::skip]
mod narwhal;

use std::{array::TryFromSliceError, ops::Deref};

use crate::{
    Batch, BatchDigest, BatchMessage, BlockError, BlockErrorKind, CertificateDigest, Transaction,
};
use bytes::{Buf, Bytes};
use crypto::traits::VerifyingKey;

pub use narwhal::{
    collection_retrieval_result::RetrievalResult,
    configuration_client::ConfigurationClient,
    configuration_server::{Configuration, ConfigurationServer},
    primary_to_primary_client::PrimaryToPrimaryClient,
    primary_to_primary_server::{PrimaryToPrimary, PrimaryToPrimaryServer},
    primary_to_worker_client::PrimaryToWorkerClient,
    primary_to_worker_server::{PrimaryToWorker, PrimaryToWorkerServer},
    proposer_client::ProposerClient,
    proposer_server::{Proposer, ProposerServer},
    transactions_client::TransactionsClient,
    transactions_server::{Transactions, TransactionsServer},
    validator_client::ValidatorClient,
    validator_server::{Validator, ValidatorServer},
    worker_to_primary_client::WorkerToPrimaryClient,
    worker_to_primary_server::{WorkerToPrimary, WorkerToPrimaryServer},
    worker_to_worker_client::WorkerToWorkerClient,
    worker_to_worker_server::{WorkerToWorker, WorkerToWorkerServer},
    Batch as BatchProto, BatchDigest as BatchDigestProto, BatchMessage as BatchMessageProto,
    BincodeEncodedPayload, CertificateDigest as CertificateDigestProto, CollectionError,
    CollectionErrorType, CollectionRetrievalResult, Empty, GetCollectionsRequest,
    GetCollectionsResponse, MultiAddr as MultiAddrProto, NewNetworkInfoRequest,
<<<<<<< HEAD
    PublicKey as PublicKeyProto, ReadCausalRequest, ReadCausalResponse, RemoveCollectionsRequest,
=======
    PublicKey as PublicKeyProto, RemoveCollectionsRequest, RoundsRequest, RoundsResponse,
>>>>>>> 480d7c3a
    Transaction as TransactionProto, ValidatorData,
};

impl<PublicKey: VerifyingKey> From<PublicKey> for PublicKeyProto {
    fn from(pub_key: PublicKey) -> Self {
        PublicKeyProto {
            bytes: Bytes::from(pub_key.as_ref().to_vec()),
        }
    }
}

impl From<BatchMessage> for BatchMessageProto {
    fn from(message: BatchMessage) -> Self {
        BatchMessageProto {
            id: Some(message.id.into()),
            transactions: Some(message.transactions.into()),
        }
    }
}

impl From<Batch> for BatchProto {
    fn from(batch: Batch) -> Self {
        BatchProto {
            transaction: batch
                .0
                .into_iter()
                .map(TransactionProto::from)
                .collect::<Vec<TransactionProto>>(),
        }
    }
}

impl From<Transaction> for TransactionProto {
    fn from(transaction: Transaction) -> Self {
        TransactionProto {
            transaction: Bytes::from(transaction),
        }
    }
}

impl From<BatchProto> for Batch {
    fn from(batch: BatchProto) -> Self {
        let transactions: Vec<Vec<u8>> = batch
            .transaction
            .into_iter()
            .map(|t| t.transaction.to_vec())
            .collect();
        Batch(transactions)
    }
}

impl From<BatchDigestProto> for BatchDigest {
    fn from(batch_digest: BatchDigestProto) -> Self {
        let mut result: [u8; crypto::DIGEST_LEN] = [0; crypto::DIGEST_LEN];
        batch_digest.digest.as_ref().copy_to_slice(&mut result);
        BatchDigest::new(result)
    }
}

impl From<BlockError> for CollectionError {
    fn from(error: BlockError) -> Self {
        CollectionError {
            id: Some(error.id.into()),
            error: CollectionErrorType::from(error.error).into(),
        }
    }
}

impl From<BlockErrorKind> for CollectionErrorType {
    fn from(error_type: BlockErrorKind) -> Self {
        match error_type {
            BlockErrorKind::BlockNotFound => CollectionErrorType::CollectionNotFound,
            BlockErrorKind::BatchTimeout => CollectionErrorType::CollectionTimeout,
            BlockErrorKind::BatchError => CollectionErrorType::CollectionError,
        }
    }
}

impl TryFrom<CertificateDigestProto> for CertificateDigest {
    type Error = TryFromSliceError;

    fn try_from(digest: CertificateDigestProto) -> Result<Self, Self::Error> {
        Ok(CertificateDigest::new(digest.digest.deref().try_into()?))
    }
}

impl BincodeEncodedPayload {
    pub fn deserialize<T: serde::de::DeserializeOwned>(&self) -> Result<T, bincode::Error> {
        bincode::deserialize(self.payload.as_ref())
    }

    pub fn try_from<T: serde::Serialize>(value: &T) -> Result<Self, bincode::Error> {
        let payload = bincode::serialize(value)?.into();
        Ok(Self { payload })
    }
}

impl From<Bytes> for BincodeEncodedPayload {
    fn from(payload: Bytes) -> Self {
        Self { payload }
    }
}<|MERGE_RESOLUTION|>--- conflicted
+++ resolved
@@ -35,12 +35,8 @@
     BincodeEncodedPayload, CertificateDigest as CertificateDigestProto, CollectionError,
     CollectionErrorType, CollectionRetrievalResult, Empty, GetCollectionsRequest,
     GetCollectionsResponse, MultiAddr as MultiAddrProto, NewNetworkInfoRequest,
-<<<<<<< HEAD
     PublicKey as PublicKeyProto, ReadCausalRequest, ReadCausalResponse, RemoveCollectionsRequest,
-=======
-    PublicKey as PublicKeyProto, RemoveCollectionsRequest, RoundsRequest, RoundsResponse,
->>>>>>> 480d7c3a
-    Transaction as TransactionProto, ValidatorData,
+    RoundsRequest, RoundsResponse, Transaction as TransactionProto, ValidatorData,
 };
 
 impl<PublicKey: VerifyingKey> From<PublicKey> for PublicKeyProto {
