--- conflicted
+++ resolved
@@ -216,11 +216,7 @@
             );
             self.inner.unary(request.into_request(), path, codec).await
         }
-<<<<<<< HEAD
-        /// Removes each collection provided.
-=======
         /// Removes each provided collection.
->>>>>>> 1b4776df
         pub async fn remove_collections(
             &mut self,
             request: impl tonic::IntoRequest<super::RemoveCollectionsRequest>,
@@ -733,11 +729,7 @@
             &self,
             request: tonic::Request<super::GetCollectionsRequest>,
         ) -> Result<tonic::Response<super::GetCollectionsResponse>, tonic::Status>;
-<<<<<<< HEAD
-        /// Removes each collection provided.
-=======
         /// Removes each provided collection.
->>>>>>> 1b4776df
         async fn remove_collections(
             &self,
             request: tonic::Request<super::RemoveCollectionsRequest>,
