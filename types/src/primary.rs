--- conflicted
+++ resolved
@@ -532,20 +532,12 @@
 #[derive(Clone, Debug)]
 pub struct BlockRemoverError {
     pub ids: Vec<CertificateDigest>,
-<<<<<<< HEAD
-    pub error: BlockRemoverErrorType,
-=======
     pub error: BlockRemoverErrorKind,
->>>>>>> 1b4776df
 }
 
 // TODO: refactor BlockError & BlockRemoverError to be one type shared by get/remove collections.
 #[derive(Clone, Debug, PartialEq)]
-<<<<<<< HEAD
-pub enum BlockRemoverErrorType {
-=======
 pub enum BlockRemoverErrorKind {
->>>>>>> 1b4776df
     Timeout,
     Failed,
 }
