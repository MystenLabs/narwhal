--- conflicted
+++ resolved
@@ -18,11 +18,7 @@
 use proptest_derive::Arbitrary;
 use serde::{Deserialize, Serialize};
 use std::{
-<<<<<<< HEAD
-    collections::{BTreeSet, HashSet},
-=======
     collections::{BTreeMap, BTreeSet, HashMap, HashSet},
->>>>>>> afb331ff
     fmt,
     fmt::Formatter,
 };
