[package]
name = "types"
version = "0.1.0"
edition = "2021"
license = "Apache-2.0"
authors = ["Mysten Labs <build@mystenlabs.com>"]
publish = false

[dependencies]
base64 = "0.13.0"
bincode = "1.3.3"
blake2 = "0.9"
bytes = "1.1.0"
derive_builder = "0.11.2"
ed25519-dalek = "1.0.1"
rand = "0.7.3"
serde = { version = "1.0.136", features = ["derive"] }
store = { git = "https://github.com/mystenlabs/mysten-infra.git", package = "typed-store", rev = "808de09203d147b43d59114b8afd9e51cbcf5778" }
thiserror = "1.0.30"
tokio = { version = "1.17.0", features = ["sync", "rt", "macros"] }
<<<<<<< HEAD
prost = "0.10"
tonic = "0.7"

config = { path = "../config" }
crypto = { path = "../crypto" }
=======
tokio-util = { version = "0.7.1", features = ["codec"] }
prost = "0.10"
tonic = { version = "0.7", features = ["tls"] }

config = { path = "../config" }
crypto = { path = "../crypto" }

[features]
default = []
test = []

>>>>>>> d7963d37
[dev-dependencies]
tonic-build = { version = "0.7", features = [ "prost", "transport" ] }
prost-build = "0.10.1"<|MERGE_RESOLUTION|>--- conflicted
+++ resolved
@@ -18,13 +18,6 @@
 store = { git = "https://github.com/mystenlabs/mysten-infra.git", package = "typed-store", rev = "808de09203d147b43d59114b8afd9e51cbcf5778" }
 thiserror = "1.0.30"
 tokio = { version = "1.17.0", features = ["sync", "rt", "macros"] }
-<<<<<<< HEAD
-prost = "0.10"
-tonic = "0.7"
-
-config = { path = "../config" }
-crypto = { path = "../crypto" }
-=======
 tokio-util = { version = "0.7.1", features = ["codec"] }
 prost = "0.10"
 tonic = { version = "0.7", features = ["tls"] }
@@ -36,7 +29,6 @@
 default = []
 test = []
 
->>>>>>> d7963d37
 [dev-dependencies]
 tonic-build = { version = "0.7", features = [ "prost", "transport" ] }
 prost-build = "0.10.1"