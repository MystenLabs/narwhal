--- conflicted
+++ resolved
@@ -68,17 +68,19 @@
         )
         .method(
             anemo_build::manual::Method::builder()
-<<<<<<< HEAD
+                .name("synchronize")
+                .route_name("Synchronize")
+                .request_type("crate::WorkerSynchronizeMessage")
+                .response_type("()")
+                .codec_path("anemo::rpc::codec::BincodeCodec")
+                .build(),
+        )
+        .method(
+            anemo_build::manual::Method::builder()
                 .name("request_batch")
                 .route_name("RequestBatch")
                 .request_type("crate::RequestBatchRequest")
                 .response_type("crate::RequestBatchResponse")
-=======
-                .name("synchronize")
-                .route_name("Synchronize")
-                .request_type("crate::WorkerSynchronizeMessage")
-                .response_type("()")
->>>>>>> 3e30eaa7
                 .codec_path("anemo::rpc::codec::BincodeCodec")
                 .build(),
         )
