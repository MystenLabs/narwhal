// Copyright (c) 2021, Facebook, Inc. and its affiliates
// Copyright (c) 2022, Mysten Labs, Inc.
// SPDX-License-Identifier: Apache-2.0
use crate::{
    batch_maker::BatchMaker, helper::Helper, primary_connector::PrimaryConnector,
    processor::Processor, quorum_waiter::QuorumWaiter, synchronizer::Synchronizer,
};
use async_trait::async_trait;
use bytes::Bytes;
use config::{Parameters, SharedCommittee, WorkerId};
use crypto::traits::VerifyingKey;
use futures::{Stream, StreamExt};
use multiaddr::{Multiaddr, Protocol};
use primary::{PrimaryWorkerMessage, WorkerPrimaryMessage};
use std::{net::Ipv4Addr, pin::Pin, sync::Arc};
use store::Store;
use tokio::{
    sync::{
        mpsc::{channel, Sender},
        watch,
    },
    task::JoinHandle,
};
use tonic::{Request, Response, Status};
use tracing::info;
use types::{
    BatchDigest, BincodeEncodedPayload, ClientBatchRequest, Empty, PrimaryToWorker,
    PrimaryToWorkerServer, Reconfigure, SerializedBatchMessage, Transaction, TransactionProto,
    Transactions, TransactionsServer, WorkerToWorker, WorkerToWorkerServer,
};

#[cfg(test)]
#[path = "tests/worker_tests.rs"]
pub mod worker_tests;

/// The default channel capacity for each channel of the worker.
pub const CHANNEL_CAPACITY: usize = 1_000;

use crate::metrics::{Metrics, WorkerMetrics};
pub use types::WorkerMessage;

pub struct Worker<PublicKey: VerifyingKey> {
    /// The public key of this authority.
    name: PublicKey,
    /// The id of this worker.
    id: WorkerId,
    /// The committee information.
    committee: SharedCommittee<PublicKey>,
    /// The configuration parameters
    parameters: Parameters,
    /// The persistent storage.
    store: Store<BatchDigest, SerializedBatchMessage>,
}

const INADDR_ANY: Ipv4Addr = Ipv4Addr::new(0, 0, 0, 0);

impl<PublicKey: VerifyingKey> Worker<PublicKey> {
    pub fn spawn(
        name: PublicKey,
        id: WorkerId,
        committee: SharedCommittee<PublicKey>,
        parameters: Parameters,
        store: Store<BatchDigest, SerializedBatchMessage>,
        metrics: Metrics,
    ) -> Vec<JoinHandle<()>> {
        // Define a worker instance.
        let worker = Self {
            name: name.clone(),
            id,
            committee: committee.clone(),
            parameters,
            store,
        };

        let node_metrics = Arc::new(metrics.worker_metrics.unwrap());

        // Spawn all worker tasks.
        let (tx_primary, rx_primary) = channel(CHANNEL_CAPACITY);

        let initial_committee = Reconfigure::NewCommittee((&*committee).clone());
        let (tx_reconfigure, rx_reconfigure) = watch::channel(initial_committee);

        let client_flow_handles =
            worker.handle_clients_transactions(&tx_reconfigure, tx_primary.clone());
        let worker_flow_handles =
            worker.handle_workers_messages(&tx_reconfigure, tx_primary.clone());
        let primary_flow_handles =
            worker.handle_primary_messages(tx_reconfigure, tx_primary, node_metrics);

        // The `PrimaryConnector` allows the worker to send messages to its primary.
        let handle = PrimaryConnector::spawn(
<<<<<<< HEAD
            name.clone(),
            (&*committee).clone(),
            rx_reconfigure,
=======
            worker
                .committee
                .load()
                .primary(&worker.name)
                .expect("Our public key is not in the committee")
                .worker_to_primary,
>>>>>>> b6cea933
            rx_primary,
        );

        // NOTE: This log entry is used to compute performance.
        info!(
            "Worker {} successfully booted on {}",
            id,
            worker
                .committee
                .load()
                .worker(&worker.name, &worker.id)
                .expect("Our public key or worker id is not in the committee")
                .transactions
        );

        let mut handles = vec![handle];
        handles.extend(primary_flow_handles);
        handles.extend(client_flow_handles);
        handles.extend(worker_flow_handles);
        handles
    }

    /// Spawn all tasks responsible to handle messages from our primary.
    fn handle_primary_messages(
        &self,
        tx_reconfigure: watch::Sender<Reconfigure<PublicKey>>,
        tx_primary: Sender<WorkerPrimaryMessage>,
        node_metrics: Arc<WorkerMetrics>,
    ) -> Vec<JoinHandle<()>> {
        let (tx_synchronizer, rx_synchronizer) = channel(CHANNEL_CAPACITY);

        // Receive incoming messages from our primary.
        let address = self
            .committee
            .load()
            .worker(&self.name, &self.id)
            .expect("Our public key or worker id is not in the committee")
            .primary_to_worker;
        let address = address
            .replace(0, |_protocol| Some(Protocol::Ip4(INADDR_ANY)))
            .unwrap();
        PrimaryReceiverHandler { tx_synchronizer }.spawn(address.clone());

        // The `Synchronizer` is responsible to keep the worker in sync with the others. It handles the commands
        // it receives from the primary (which are mainly notifications that we are out of sync).
        let handle = Synchronizer::spawn(
            self.name.clone(),
            self.id,
            self.committee.clone(),
            self.store.clone(),
            self.parameters.gc_depth,
            self.parameters.sync_retry_delay,
            self.parameters.sync_retry_nodes,
            /* rx_message */ rx_synchronizer,
            tx_reconfigure,
            tx_primary,
            node_metrics,
        );

        info!(
            "Worker {} listening to primary messages on {}",
            self.id, address
        );

        vec![handle]
    }

    /// Spawn all tasks responsible to handle clients transactions.
    fn handle_clients_transactions(
        &self,
        tx_reconfigure: &watch::Sender<Reconfigure<PublicKey>>,
        tx_primary: Sender<WorkerPrimaryMessage>,
    ) -> Vec<JoinHandle<()>> {
        let (tx_batch_maker, rx_batch_maker) = channel(CHANNEL_CAPACITY);
        let (tx_quorum_waiter, rx_quorum_waiter) = channel(CHANNEL_CAPACITY);
        let (tx_processor, rx_processor) = channel(CHANNEL_CAPACITY);

        // We first receive clients' transactions from the network.
        let address = self
            .committee
            .load()
            .worker(&self.name, &self.id)
            .expect("Our public key or worker id is not in the committee")
            .transactions;
        let address = address
            .replace(0, |_protocol| Some(Protocol::Ip4(INADDR_ANY)))
            .unwrap();
        TxReceiverHandler { tx_batch_maker }.spawn(address.clone());

        // The transactions are sent to the `BatchMaker` that assembles them into batches. It then broadcasts
        // (in a reliable manner) the batches to all other workers that share the same `id` as us. Finally, it
        // gathers the 'cancel handlers' of the messages and send them to the `QuorumWaiter`.
        let batch_maker_handle = BatchMaker::spawn(
            (&*self.committee).clone(),
            self.parameters.batch_size,
            self.parameters.max_batch_delay,
            tx_reconfigure.subscribe(),
            /* rx_transaction */ rx_batch_maker,
            /* tx_message */ tx_quorum_waiter,
<<<<<<< HEAD
=======
            /* workers_addresses */
            self.committee
                .load()
                .others_workers(&self.name, &self.id)
                .into_iter()
                .map(|(name, addresses)| (name, addresses.worker_to_worker))
                .collect(),
>>>>>>> b6cea933
        );

        // The `QuorumWaiter` waits for 2f authorities to acknowledge reception of the batch. It then forwards
        // the batch to the `Processor`.
        let quorum_waiter_handle = QuorumWaiter::spawn(
<<<<<<< HEAD
            self.name.clone(),
            self.id,
            (&*self.committee).clone(),
            tx_reconfigure.subscribe(),
=======
            self.committee.clone(),
            /* stake */ self.committee.load().stake(&self.name),
>>>>>>> b6cea933
            /* rx_message */ rx_quorum_waiter,
            /* tx_batch */ tx_processor,
        );

        // The `Processor` hashes and stores the batch. It then forwards the batch's digest to the `PrimaryConnector`
        // that will send it to our primary machine.
        let processor_handle = Processor::spawn(
            self.id,
            self.store.clone(),
            tx_reconfigure.subscribe(),
            /* rx_batch */ rx_processor,
            /* tx_digest */ tx_primary,
            /* own_batch */ true,
        );

        info!(
            "Worker {} listening to client transactions on {}",
            self.id, address
        );

        vec![batch_maker_handle, quorum_waiter_handle, processor_handle]
    }

    /// Spawn all tasks responsible to handle messages from other workers.
    fn handle_workers_messages(
        &self,
        tx_reconfigure: &watch::Sender<Reconfigure<PublicKey>>,
        tx_primary: Sender<WorkerPrimaryMessage>,
    ) -> Vec<JoinHandle<()>> {
        let (tx_worker_helper, rx_worker_helper) = channel(CHANNEL_CAPACITY);
        let (tx_client_helper, rx_client_helper) = channel(CHANNEL_CAPACITY);
        let (tx_processor, rx_processor) = channel(CHANNEL_CAPACITY);

        // Receive incoming messages from other workers.
        let address = self
            .committee
            .load()
            .worker(&self.name, &self.id)
            .expect("Our public key or worker id is not in the committee")
            .worker_to_worker;
        let address = address
            .replace(0, |_protocol| Some(Protocol::Ip4(INADDR_ANY)))
            .unwrap();
        WorkerReceiverHandler {
            tx_worker_helper,
            tx_client_helper,
            tx_processor,
        }
        .spawn(address.clone(), self.parameters.max_concurrent_requests);

        // The `Helper` is dedicated to reply to batch requests from other workers.
        let helper_handle = Helper::spawn(
            self.id,
            (&*self.committee).clone(),
            self.store.clone(),
            tx_reconfigure.subscribe(),
            /* rx_worker_request */ rx_worker_helper,
            /* rx_client_request */ rx_client_helper,
        );

        // This `Processor` hashes and stores the batches we receive from the other workers. It then forwards the
        // batch's digest to the `PrimaryConnector` that will send it to our primary.
        let processor_handle = Processor::spawn(
            self.id,
            self.store.clone(),
            tx_reconfigure.subscribe(),
            /* rx_batch */ rx_processor,
            /* tx_digest */ tx_primary,
            /* own_batch */ false,
        );

        info!(
            "Worker {} listening to worker messages on {}",
            self.id, address
        );

        vec![helper_handle, processor_handle]
    }
}

/// Defines how the network receiver handles incoming transactions.
#[derive(Clone)]
struct TxReceiverHandler {
    tx_batch_maker: Sender<Transaction>,
}

impl TxReceiverHandler {
    fn spawn(self, address: Multiaddr) {
        tokio::spawn(async move {
            let config = mysten_network::config::Config::new();
            config
                .server_builder()
                .add_service(TransactionsServer::new(self))
                .bind(&address)
                .await
                .unwrap()
                .serve()
                .await
        });
    }
}

#[async_trait]
impl Transactions for TxReceiverHandler {
    async fn submit_transaction(
        &self,
        request: Request<TransactionProto>,
    ) -> Result<Response<Empty>, Status> {
        let message = request.into_inner().transaction;
        // Send the transaction to the batch maker.
        self.tx_batch_maker
            .send(message.to_vec())
            .await
            .expect("Failed to send transaction");

        Ok(Response::new(Empty {}))
    }

    async fn submit_transaction_stream(
        &self,
        request: tonic::Request<tonic::Streaming<types::TransactionProto>>,
    ) -> Result<tonic::Response<types::Empty>, tonic::Status> {
        let mut transactions = request.into_inner();

        while let Some(Ok(txn)) = transactions.next().await {
            // Send the transaction to the batch maker.
            self.tx_batch_maker
                .send(txn.transaction.to_vec())
                .await
                .expect("Failed to send transaction");
        }
        Ok(Response::new(Empty {}))
    }
}

/// Defines how the network receiver handles incoming workers messages.
#[derive(Clone)]
struct WorkerReceiverHandler<PublicKey: VerifyingKey> {
    tx_worker_helper: Sender<(Vec<BatchDigest>, PublicKey)>,
    tx_client_helper: Sender<(Vec<BatchDigest>, Sender<SerializedBatchMessage>)>,
    tx_processor: Sender<SerializedBatchMessage>,
}

impl<PublicKey: VerifyingKey> WorkerReceiverHandler<PublicKey> {
    fn spawn(self, address: Multiaddr, max_concurrent_requests: usize) {
        tokio::spawn(async move {
            let mut config = mysten_network::config::Config::new();
            config.concurrency_limit_per_connection = Some(max_concurrent_requests);
            config
                .server_builder()
                .add_service(WorkerToWorkerServer::new(self))
                .bind(&address)
                .await
                .unwrap()
                .serve()
                .await
        });
    }
}

#[async_trait]
impl<PublicKey: VerifyingKey> WorkerToWorker for WorkerReceiverHandler<PublicKey> {
    async fn send_message(
        &self,
        request: Request<BincodeEncodedPayload>,
    ) -> Result<Response<Empty>, Status> {
        let message: WorkerMessage<PublicKey> = request
            .get_ref()
            .deserialize()
            .map_err(|e| Status::invalid_argument(e.to_string()))?;
        match message {
            WorkerMessage::Batch(..) => {
                self.tx_processor
                    .send(request.get_ref().payload.to_vec())
                    .await
                    .expect("Failed to send batch");
            }
            WorkerMessage::BatchRequest(missing, requestor) => {
                self.tx_worker_helper
                    .send((missing, requestor))
                    .await
                    .expect("Failed to send batch request");
            }
        }

        Ok(Response::new(Empty {}))
    }

    type ClientBatchRequestStream =
        Pin<Box<dyn Stream<Item = Result<BincodeEncodedPayload, Status>> + Send>>;

    async fn client_batch_request(
        &self,
        request: Request<BincodeEncodedPayload>,
    ) -> Result<Response<Self::ClientBatchRequestStream>, Status> {
        let missing = request
            .into_inner()
            .deserialize::<ClientBatchRequest>()
            .map_err(|e| Status::invalid_argument(e.to_string()))?
            .0;

        // TODO [issue #7]: Do some accounting to prevent bad actors from use all our
        // resources (in this case allocate a gigantic channel).
        let (sender, receiver) = channel(missing.len());

        self.tx_client_helper
            .send((missing, sender))
            .await
            .expect("Failed to send batch request");

        let stream = tokio_stream::wrappers::ReceiverStream::new(receiver).map(|batch| {
            let payload = BincodeEncodedPayload {
                payload: Bytes::from(batch),
            };
            Ok(payload)
        });

        Ok(Response::new(
            Box::pin(stream) as Self::ClientBatchRequestStream
        ))
    }
}

/// Defines how the network receiver handles incoming primary messages.
#[derive(Clone)]
struct PrimaryReceiverHandler<PublicKey: VerifyingKey> {
    tx_synchronizer: Sender<PrimaryWorkerMessage<PublicKey>>,
}

impl<PublicKey: VerifyingKey> PrimaryReceiverHandler<PublicKey> {
    fn spawn(self, address: Multiaddr) {
        tokio::spawn(async move {
            let config = mysten_network::config::Config::new();
            config
                .server_builder()
                .add_service(PrimaryToWorkerServer::new(self))
                .bind(&address)
                .await
                .unwrap()
                .serve()
                .await
        });
    }
}

#[async_trait]
impl<PublicKey: VerifyingKey> PrimaryToWorker for PrimaryReceiverHandler<PublicKey> {
    async fn send_message(
        &self,
        request: Request<BincodeEncodedPayload>,
    ) -> Result<Response<Empty>, Status> {
        let message: PrimaryWorkerMessage<PublicKey> = request
            .into_inner()
            .deserialize()
            .map_err(|e| Status::invalid_argument(e.to_string()))?;

        self.tx_synchronizer
            .send(message)
            .await
            .expect("Failed to send transaction");

        Ok(Response::new(Empty {}))
    }
}<|MERGE_RESOLUTION|>--- conflicted
+++ resolved
@@ -77,8 +77,9 @@
         // Spawn all worker tasks.
         let (tx_primary, rx_primary) = channel(CHANNEL_CAPACITY);
 
-        let initial_committee = Reconfigure::NewCommittee((&*committee).clone());
-        let (tx_reconfigure, rx_reconfigure) = watch::channel(initial_committee);
+        let initial_committee = (*(&*(&*committee).load()).clone()).clone();
+        let (tx_reconfigure, rx_reconfigure) =
+            watch::channel(Reconfigure::NewCommittee(initial_committee.clone()));
 
         let client_flow_handles =
             worker.handle_clients_transactions(&tx_reconfigure, tx_primary.clone());
@@ -89,18 +90,9 @@
 
         // The `PrimaryConnector` allows the worker to send messages to its primary.
         let handle = PrimaryConnector::spawn(
-<<<<<<< HEAD
             name.clone(),
-            (&*committee).clone(),
+            initial_committee.clone(),
             rx_reconfigure,
-=======
-            worker
-                .committee
-                .load()
-                .primary(&worker.name)
-                .expect("Our public key is not in the committee")
-                .worker_to_primary,
->>>>>>> b6cea933
             rx_primary,
         );
 
@@ -194,36 +186,21 @@
         // (in a reliable manner) the batches to all other workers that share the same `id` as us. Finally, it
         // gathers the 'cancel handlers' of the messages and send them to the `QuorumWaiter`.
         let batch_maker_handle = BatchMaker::spawn(
-            (&*self.committee).clone(),
+            (*(&*(&*self.committee).load()).clone()).clone(),
             self.parameters.batch_size,
             self.parameters.max_batch_delay,
             tx_reconfigure.subscribe(),
             /* rx_transaction */ rx_batch_maker,
             /* tx_message */ tx_quorum_waiter,
-<<<<<<< HEAD
-=======
-            /* workers_addresses */
-            self.committee
-                .load()
-                .others_workers(&self.name, &self.id)
-                .into_iter()
-                .map(|(name, addresses)| (name, addresses.worker_to_worker))
-                .collect(),
->>>>>>> b6cea933
         );
 
         // The `QuorumWaiter` waits for 2f authorities to acknowledge reception of the batch. It then forwards
         // the batch to the `Processor`.
         let quorum_waiter_handle = QuorumWaiter::spawn(
-<<<<<<< HEAD
             self.name.clone(),
             self.id,
-            (&*self.committee).clone(),
+            (*(&*(&*self.committee).load()).clone()).clone(),
             tx_reconfigure.subscribe(),
-=======
-            self.committee.clone(),
-            /* stake */ self.committee.load().stake(&self.name),
->>>>>>> b6cea933
             /* rx_message */ rx_quorum_waiter,
             /* tx_batch */ tx_processor,
         );
@@ -277,7 +254,7 @@
         // The `Helper` is dedicated to reply to batch requests from other workers.
         let helper_handle = Helper::spawn(
             self.id,
-            (&*self.committee).clone(),
+            (*(&*(&*self.committee).load()).clone()).clone(),
             self.store.clone(),
             tx_reconfigure.subscribe(),
             /* rx_worker_request */ rx_worker_helper,
