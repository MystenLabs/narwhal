--- conflicted
+++ resolved
@@ -131,12 +131,8 @@
         let address = address
             .replace(0, |_protocol| Some(Protocol::Ip4(INADDR_ANY)))
             .unwrap();
-<<<<<<< HEAD
-        PrimaryReceiverHandler { tx_synchronizer }
+        let primary_handle = PrimaryReceiverHandler { tx_synchronizer }
             .spawn(address.clone(), tx_reconfigure.subscribe());
-=======
-        let primary_handle = PrimaryReceiverHandler { tx_synchronizer }.spawn(address.clone());
->>>>>>> 588340aa
 
         // The `Synchronizer` is responsible to keep the worker in sync with the others. It handles the commands
         // it receives from the primary (which are mainly notifications that we are out of sync).
@@ -182,11 +178,8 @@
         let address = address
             .replace(0, |_protocol| Some(Protocol::Ip4(INADDR_ANY)))
             .unwrap();
-<<<<<<< HEAD
-        TxReceiverHandler { tx_batch_maker }.spawn(address.clone(), tx_reconfigure.subscribe());
-=======
-        let tx_receiver_handle = TxReceiverHandler { tx_batch_maker }.spawn(address.clone());
->>>>>>> 588340aa
+        let tx_receiver_handle =
+            TxReceiverHandler { tx_batch_maker }.spawn(address.clone(), tx_reconfigure.subscribe());
 
         // The transactions are sent to the `BatchMaker` that assembles them into batches. It then broadcasts
         // (in a reliable manner) the batches to all other workers that share the same `id` as us. Finally, it
@@ -303,7 +296,6 @@
 }
 
 impl TxReceiverHandler {
-<<<<<<< HEAD
     async fn wait_for_shutdown<PublicKey: VerifyingKey>(
         mut rx_reconfigure: watch::Receiver<ReconfigureNotification<PublicKey>>,
     ) {
@@ -321,7 +313,7 @@
         self,
         address: Multiaddr,
         rx_reconfigure: watch::Receiver<ReconfigureNotification<PublicKey>>,
-    ) {
+    ) -> JoinHandle<()> {
         tokio::spawn(async move {
             tokio::select! {
                 _result =  mysten_network::config::Config::new()
@@ -334,22 +326,7 @@
 
                 () = Self::wait_for_shutdown(rx_reconfigure) => ()
             }
-        });
-=======
-    fn spawn(self, address: Multiaddr) -> JoinHandle<()> {
-        tokio::spawn(async move {
-            let config = mysten_network::config::Config::new();
-            config
-                .server_builder()
-                .add_service(TransactionsServer::new(self))
-                .bind(&address)
-                .await
-                .unwrap()
-                .serve()
-                .await
-                .unwrap()
         })
->>>>>>> 588340aa
     }
 }
 
@@ -396,7 +373,6 @@
 }
 
 impl<PublicKey: VerifyingKey> WorkerReceiverHandler<PublicKey> {
-<<<<<<< HEAD
     async fn wait_for_shutdown(
         mut rx_reconfigure: watch::Receiver<ReconfigureNotification<PublicKey>>,
     ) {
@@ -415,10 +391,7 @@
         address: Multiaddr,
         max_concurrent_requests: usize,
         rx_reconfigure: watch::Receiver<ReconfigureNotification<PublicKey>>,
-    ) {
-=======
-    fn spawn(self, address: Multiaddr, max_concurrent_requests: usize) -> JoinHandle<()> {
->>>>>>> 588340aa
+    ) -> JoinHandle<()> {
         tokio::spawn(async move {
             let mut config = mysten_network::config::Config::new();
             config.concurrency_limit_per_connection = Some(max_concurrent_requests);
@@ -429,18 +402,11 @@
                 .bind(&address)
                 .await
                 .unwrap()
-<<<<<<< HEAD
                 .serve() => (),
 
                 () = Self::wait_for_shutdown(rx_reconfigure) => ()
             }
-        });
-=======
-                .serve()
-                .await
-                .unwrap()
         })
->>>>>>> 588340aa
     }
 }
 
@@ -515,7 +481,6 @@
 }
 
 impl<PublicKey: VerifyingKey> PrimaryReceiverHandler<PublicKey> {
-<<<<<<< HEAD
     async fn wait_for_shutdown(
         mut rx_reconfigure: watch::Receiver<ReconfigureNotification<PublicKey>>,
     ) {
@@ -533,7 +498,7 @@
         self,
         address: Multiaddr,
         rx_reconfigure: watch::Receiver<ReconfigureNotification<PublicKey>>,
-    ) {
+    ) -> JoinHandle<()> {
         tokio::spawn(async move {
             tokio::select! {
                 _result = mysten_network::config::Config::new()
@@ -546,22 +511,7 @@
 
                 () = Self::wait_for_shutdown(rx_reconfigure) => ()
             }
-        });
-=======
-    fn spawn(self, address: Multiaddr) -> JoinHandle<()> {
-        tokio::spawn(async move {
-            let config = mysten_network::config::Config::new();
-            config
-                .server_builder()
-                .add_service(PrimaryToWorkerServer::new(self))
-                .bind(&address)
-                .await
-                .unwrap()
-                .serve()
-                .await
-                .unwrap()
         })
->>>>>>> 588340aa
     }
 }
 
