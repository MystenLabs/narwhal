--- conflicted
+++ resolved
@@ -24,10 +24,6 @@
 async-shutdown = "0.1.2"
 parking_lot = "0.11.2"
 pin-project = "1.0"
-<<<<<<< HEAD
-once_cell = "1.12.0"
-=======
->>>>>>> 1617790c
 
 config = { path = "../config" }
 crypto = { path = "../crypto" }
