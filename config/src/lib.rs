// Copyright (c) 2021, Facebook, Inc. and its affiliates
// Copyright (c) 2022, Mysten Labs, Inc.
// SPDX-License-Identifier: Apache-2.0
#![warn(
    future_incompatible,
    nonstandard_style,
    rust_2018_idioms,
    rust_2021_compatibility
)]

use crypto::traits::{EncodeDecodeBase64, VerifyingKey};
use multiaddr::Multiaddr;
use serde::{de::DeserializeOwned, Deserialize, Serialize};
use std::{
    collections::{BTreeMap, HashMap},
    fs::{self, OpenOptions},
    io::{BufWriter, Write as _},
    ops::Deref,
    time::Duration,
};
use thiserror::Error;
use tracing::info;
use utils::get_available_port;

mod duration_format;
pub mod utils;

#[derive(Error, Debug)]
pub enum ConfigError {
    #[error("Node {0} is not in the committee")]
    NotInCommittee(String),

    #[error("Unknown worker id {0}")]
    UnknownWorker(WorkerId),

    #[error("Failed to read config file '{file}': {message}")]
    ImportError { file: String, message: String },

    #[error("Failed to write config file '{file}': {message}")]
    ExportError { file: String, message: String },
}

pub trait Import: DeserializeOwned {
    fn import(path: &str) -> Result<Self, ConfigError> {
        let reader = || -> Result<Self, std::io::Error> {
            let data = fs::read(path)?;
            Ok(serde_json::from_slice(data.as_slice())?)
        };
        reader().map_err(|e| ConfigError::ImportError {
            file: path.to_string(),
            message: e.to_string(),
        })
    }
}

impl<D: DeserializeOwned> Import for D {}

pub trait Export: Serialize {
    fn export(&self, path: &str) -> Result<(), ConfigError> {
        let writer = || -> Result<(), std::io::Error> {
            let file = OpenOptions::new().create(true).write(true).open(path)?;
            let mut writer = BufWriter::new(file);
            let data = serde_json::to_string_pretty(self).unwrap();
            writer.write_all(data.as_ref())?;
            writer.write_all(b"\n")?;
            Ok(())
        };
        writer().map_err(|e| ConfigError::ExportError {
            file: path.to_string(),
            message: e.to_string(),
        })
    }
}

impl<S: Serialize> Export for S {}

pub type Stake = u32;
pub type WorkerId = u32;

#[derive(Deserialize, Clone)]
/// Holds all the node properties. An example is provided to
/// showcase the usage and deserialization from a json file.
/// To define a Duration on the property file can use either
/// miliseconds or seconds (e.x 5s, 10ms , 2000ms).
pub struct Parameters {
    /// The preferred header size. The primary creates a new header when it has enough parents and
    /// enough batches' digests to reach `header_size`. Denominated in bytes.
    pub header_size: usize,
    /// The maximum delay that the primary waits between generating two headers, even if the header
    /// did not reach `max_header_size`.
    #[serde(with = "duration_format")]
    pub max_header_delay: Duration,
    /// The depth of the garbage collection (Denominated in number of rounds).
    pub gc_depth: u64,
    /// The delay after which the synchronizer retries to send sync requests. Denominated in ms.
    #[serde(with = "duration_format")]
    pub sync_retry_delay: Duration,
    /// Determine with how many nodes to sync when re-trying to send sync-request. These nodes
    /// are picked at random from the committee.
    pub sync_retry_nodes: usize,
    /// The preferred batch size. The workers seal a batch of transactions when it reaches this size.
    /// Denominated in bytes.
    pub batch_size: usize,
    /// The delay after which the workers seal a batch of transactions, even if `max_batch_size`
    /// is not reached.
    #[serde(with = "duration_format")]
    pub max_batch_delay: Duration,
    /// The parameters for the block synchronizer
    pub block_synchronizer: BlockSynchronizerParameters,
    /// The parameters for the Consensus API gRPC server
    pub consensus_api_grpc: ConsensusAPIGrpcParameters,
    /// The maximum number of concurrent requests for messages accepted from an un-trusted entity
    pub max_concurrent_requests: usize,
}

#[derive(Deserialize, Clone)]
pub struct ConsensusAPIGrpcParameters {
    /// Socket address the server should be listening to.
    pub socket_addr: Multiaddr,
    /// The timeout configuration when requesting batches from workers.
    #[serde(with = "duration_format")]
    pub get_collections_timeout: Duration,
    /// The timeout configuration when removing batches from workers.
    #[serde(with = "duration_format")]
    pub remove_collections_timeout: Duration,
}

impl Default for ConsensusAPIGrpcParameters {
    fn default() -> Self {
        Self {
            socket_addr: format!("/ip4/127.0.0.1/tcp/{}/http", get_available_port())
                .parse()
                .unwrap(),
            get_collections_timeout: Duration::from_millis(5_000),
            remove_collections_timeout: Duration::from_millis(5_000),
        }
    }
}

#[derive(Deserialize, Clone)]
pub struct BlockSynchronizerParameters {
    /// The timeout configuration when requesting certificates from peers.
    #[serde(with = "duration_format")]
    pub certificates_synchronize_timeout: Duration,
    /// Timeout when has requested the payload for a certificate and is
    /// waiting to receive them.
    #[serde(with = "duration_format")]
    pub payload_synchronize_timeout: Duration,
    /// The timeout configuration when for when we ask the other peers to
    /// discover who has the payload available for the dictated certificates.
    #[serde(with = "duration_format")]
    pub payload_availability_timeout: Duration,
}

impl Default for BlockSynchronizerParameters {
    fn default() -> Self {
        Self {
            certificates_synchronize_timeout: Duration::from_millis(2_000),
            payload_synchronize_timeout: Duration::from_millis(2_000),
            payload_availability_timeout: Duration::from_millis(2_000),
        }
    }
}

impl Default for Parameters {
    fn default() -> Self {
        Self {
            header_size: 1_000,
            max_header_delay: Duration::from_millis(100),
            gc_depth: 50,
            sync_retry_delay: Duration::from_millis(5_000),
            sync_retry_nodes: 3,
            batch_size: 500_000,
            max_batch_delay: Duration::from_millis(100),
            block_synchronizer: BlockSynchronizerParameters::default(),
            consensus_api_grpc: ConsensusAPIGrpcParameters::default(),
            max_concurrent_requests: 500_000,
        }
    }
}

impl Parameters {
    pub fn tracing(&self) {
        info!("Header size set to {} B", self.header_size);
        info!(
            "Max header delay set to {} ms",
            self.max_header_delay.as_millis()
        );
        info!("Garbage collection depth set to {} rounds", self.gc_depth);
        info!(
            "Sync retry delay set to {} ms",
            self.sync_retry_delay.as_millis()
        );
        info!("Sync retry nodes set to {} nodes", self.sync_retry_nodes);
        info!("Batch size set to {} B", self.batch_size);
        info!(
            "Max batch delay set to {} ms",
            self.max_batch_delay.as_millis()
        );
        info!(
            "Synchronize certificates timeout set to {} ms",
            self.block_synchronizer
                .certificates_synchronize_timeout
                .as_millis()
        );
        info!(
            "Payload (batches) availability timeout set to {} ms",
            self.block_synchronizer
                .payload_availability_timeout
                .as_millis()
        );
        info!(
            "Synchronize payload (batches) timeout set to {} ms",
            self.block_synchronizer
                .payload_synchronize_timeout
                .as_millis()
        );
        info!(
            "Consensus API gRPC Server listening on {}",
            self.consensus_api_grpc.socket_addr
        );
        info!(
            "Get collections timeout set to {} ms",
            self.consensus_api_grpc.get_collections_timeout.as_millis()
        );
        info!(
            "Remove collections timeout set to {} ms",
            self.consensus_api_grpc
                .remove_collections_timeout
                .as_millis()
        );
        info!(
            "Max concurrent requests set to {}",
            self.max_concurrent_requests
        )
    }
}

#[derive(Clone, Serialize, Deserialize)]
pub struct PrimaryAddresses {
    /// Address to receive messages from other primaries (WAN).
    pub primary_to_primary: Multiaddr,
    /// Address to receive messages from our workers (LAN).
    pub worker_to_primary: Multiaddr,
}

#[derive(Clone, Serialize, Deserialize, Eq, Hash, PartialEq)]
pub struct WorkerAddresses {
    /// Address to receive client transactions (WAN).
    pub transactions: Multiaddr,
    /// Address to receive messages from other workers (WAN).
    pub worker_to_worker: Multiaddr,
    /// Address to receive messages from our primary (LAN).
    pub primary_to_worker: Multiaddr,
}

#[derive(Clone, Serialize, Deserialize)]
pub struct Authority {
    /// The voting power of this authority.
    pub stake: Stake,
    /// The network addresses of the primary.
    pub primary: PrimaryAddresses,
    /// Map of workers' id and their network addresses.
    pub workers: HashMap<WorkerId, WorkerAddresses>,
}

#[derive(Clone, Serialize, Deserialize)]
#[serde(bound(deserialize = "PublicKey: DeserializeOwned"))]
pub struct Committee<PublicKey: VerifyingKey> {
    pub authorities: BTreeMap<PublicKey, Authority>,
}

impl<PublicKey: VerifyingKey> Committee<PublicKey> {
    /// Returns the number of authorities.
    pub fn size(&self) -> usize {
        self.authorities.len()
    }

    /// Return the stake of a specific authority.
    pub fn stake(&self, name: &PublicKey) -> Stake {
        self.authorities
            .get(&name.clone())
            .map_or_else(|| 0, |x| x.stake)
    }

    /// Returns the stake of all authorities except `myself`.
    pub fn others_stake(&self, myself: &PublicKey) -> Vec<(PublicKey, Stake)> {
        self.authorities
            .iter()
            .filter(|(name, _)| *name != myself)
            .map(|(name, authority)| (name.deref().clone(), authority.stake))
            .collect()
    }

    /// Returns the stake required to reach a quorum (2f+1).
    pub fn quorum_threshold(&self) -> Stake {
        // If N = 3f + 1 + k (0 <= k < 3)
        // then (2 N + 3) / 3 = 2f + 1 + (2k + 2)/3 = 2f + 1 + k = N - f
        let total_votes: Stake = self.authorities.values().map(|x| x.stake).sum();
        2 * total_votes / 3 + 1
    }

    /// Returns the stake required to reach availability (f+1).
    pub fn validity_threshold(&self) -> Stake {
        // If N = 3f + 1 + k (0 <= k < 3)
        // then (N + 2) / 3 = f + 1 + k/3 = f + 1
        let total_votes: Stake = self.authorities.values().map(|x| x.stake).sum();
        (total_votes + 2) / 3
    }

    /// Returns the primary addresses of the target primary.
    pub fn primary(&self, to: &PublicKey) -> Result<PrimaryAddresses, ConfigError> {
        self.authorities
            .get(&to.clone())
            .map(|x| x.primary.clone())
            .ok_or_else(|| ConfigError::NotInCommittee((*to).encode_base64()))
    }

    /// Returns the addresses of all primaries except `myself`.
    pub fn others_primaries(&self, myself: &PublicKey) -> Vec<(PublicKey, PrimaryAddresses)> {
        self.authorities
            .iter()
            .filter(|(name, _)| *name != myself)
            .map(|(name, authority)| (name.deref().clone(), authority.primary.clone()))
            .collect()
    }

    /// Returns the addresses of a specific worker (`id`) of a specific authority (`to`).
    pub fn worker(&self, to: &PublicKey, id: &WorkerId) -> Result<WorkerAddresses, ConfigError> {
        self.authorities
            .iter()
            .find(|(name, _)| *name == to)
            .map(|(_, authority)| authority)
            .ok_or_else(|| {
                ConfigError::NotInCommittee(ToString::to_string(&(*to).encode_base64()))
            })?
            .workers
            .iter()
            .find(|(worker_id, _)| worker_id == &id)
            .map(|(_, worker)| worker.clone())
            .ok_or_else(|| ConfigError::NotInCommittee((*to).encode_base64()))
    }

    /// Returns the addresses of all our workers.
    pub fn our_workers(&self, myself: &PublicKey) -> Result<Vec<WorkerAddresses>, ConfigError> {
        let res = self
            .authorities
            .iter()
            .find(|(name, _)| *name == myself)
            .map(|(_, authority)| authority)
            .ok_or_else(|| ConfigError::NotInCommittee((*myself).encode_base64()))?
            .workers
            .values()
            .cloned()
            .collect();
        Ok(res)
    }

    /// Returns the addresses of all workers with a specific id except the ones of the authority
    /// specified by `myself`.
    pub fn others_workers(
        &self,
        myself: &PublicKey,
        id: &WorkerId,
    ) -> Vec<(PublicKey, WorkerAddresses)> {
        self.authorities
            .iter()
            .filter(|(name, _)| *name != myself)
            .filter_map(|(name, authority)| {
                authority
                    .workers
                    .iter()
                    .find(|(worker_id, _)| worker_id == &id)
                    .map(|(_, addresses)| (name.deref().clone(), addresses.clone()))
            })
            .collect()
    }
}

#[cfg(test)]
mod tests {
    use crate::{Import, Parameters};
    use std::{fs::File, io::Write};
    use tempfile::tempdir;
    use tracing_test::traced_test;

    #[test]
    #[traced_test]
    fn parse_properties() {
        // GIVEN
        let input = r#"{
             "header_size": 1000,
             "max_header_delay": "100ms",
             "gc_depth": 50,
             "sync_retry_delay": "5s",
             "sync_retry_nodes": 3,
             "batch_size": 500000,
             "max_batch_delay": "100ms",
             "block_synchronizer": {
                 "certificates_synchronize_timeout": "2s",
                 "payload_synchronize_timeout": "3_000ms",
                 "payload_availability_timeout": "4_000ms"
             },
             "consensus_api_grpc": {
<<<<<<< HEAD
                 "socket_addr": "127.0.0.1:0",
                 "get_collections_timeout": "5_000ms",
                 "remove_collections_timeout": "5_000ms"
=======
                 "socket_addr": "/ip4/127.0.0.1/tcp/0/http",
                 "get_collections_timeout": "5_000ms"
>>>>>>> a188b870
             },
             "max_concurrent_requests": 500000
          }"#;

        // AND temporary file
        let dir = tempdir().expect("Couldn't create tempdir");

        let file_path = dir.path().join("temp-properties.json");
        let mut file = File::create(file_path.clone()).expect("Couldn't create temp file");

        // AND write the json context
        writeln!(file, "{input}").expect("Couldn't write to file");

        // WHEN
        let params = Parameters::import(file_path.to_str().unwrap()).expect("Error raised");

        // THEN
        assert_eq!(params.sync_retry_delay.as_millis(), 5_000);
        assert_eq!(
            params
                .block_synchronizer
                .certificates_synchronize_timeout
                .as_millis(),
            2_000
        );
        assert_eq!(
            params
                .block_synchronizer
                .payload_synchronize_timeout
                .as_millis(),
            3_000
        );
        assert_eq!(
            params
                .block_synchronizer
                .payload_availability_timeout
                .as_millis(),
            4_000
        );
        assert_eq!(
            params.consensus_api_grpc.socket_addr,
            "/ip4/127.0.0.1/tcp/0/http".parse().unwrap(),
        );
        assert_eq!(
            params
                .consensus_api_grpc
                .get_collections_timeout
                .as_millis(),
            5_000
        );
        assert_eq!(
            params
                .consensus_api_grpc
                .remove_collections_timeout
                .as_millis(),
            5_000
        );
    }

    #[test]
    #[traced_test]
    fn tracing_should_print_parameters() {
        // GIVEN
        let parameters = Parameters::default();

        // WHEN
        parameters.tracing();

        // THEN
        assert!(logs_contain("Header size set to 1000 B"));
        assert!(logs_contain("Max header delay set to 100 ms"));
        assert!(logs_contain("Garbage collection depth set to 50 rounds"));
        assert!(logs_contain("Sync retry delay set to 5000 ms"));
        assert!(logs_contain("Sync retry nodes set to 3 nodes"));
        assert!(logs_contain("Batch size set to 500000 B"));
        assert!(logs_contain("Max batch delay set to 100 ms"));
        assert!(logs_contain(
            "Synchronize certificates timeout set to 2000 ms"
        ));
        assert!(logs_contain(
            "Payload (batches) availability timeout set to 2000 ms"
        ));
        assert!(logs_contain(
            "Synchronize payload (batches) timeout set to 2000 ms"
        ));
        assert!(logs_contain(
            "Consensus API gRPC Server listening on /ip4/127.0.0.1"
        ));
        assert!(logs_contain("Get collections timeout set to 5000 ms"));
        assert!(logs_contain("Remove collections timeout set to 5000 ms"));
        assert!(logs_contain("Max concurrent requests set to 500000"))
    }
}<|MERGE_RESOLUTION|>--- conflicted
+++ resolved
@@ -402,14 +402,9 @@
                  "payload_availability_timeout": "4_000ms"
              },
              "consensus_api_grpc": {
-<<<<<<< HEAD
-                 "socket_addr": "127.0.0.1:0",
+                 "socket_addr": "/ip4/127.0.0.1/tcp/0/http",
                  "get_collections_timeout": "5_000ms",
                  "remove_collections_timeout": "5_000ms"
-=======
-                 "socket_addr": "/ip4/127.0.0.1/tcp/0/http",
-                 "get_collections_timeout": "5_000ms"
->>>>>>> a188b870
              },
              "max_concurrent_requests": 500000
           }"#;
