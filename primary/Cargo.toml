[package]
name = "primary"
version = "0.1.0"
license = "Apache-2.0"
authors = ["Mysten Labs <build@mystenlabs.com>"]
publish = false
edition = "2021"

[dependencies]
async-recursion = "1.0.0"
async-trait = "0.1.53"
base64 = "0.13.0"
bincode = "1.3.3"
blake2 = "0.9"
bytes = "1.1.0"
config = { path = "../config" }
derive_builder = "0.11.2"
ed25519-dalek = "1.0.1"
futures = "0.3.21"
serde = { version = "1.0.136", features = ["derive"] }
store = { git = "https://github.com/mystenlabs/mysten-infra.git", package = "typed-store", rev = "808de09203d147b43d59114b8afd9e51cbcf5778"}
thiserror = "1.0.30"
tokio = { version = "1.17.0", features = ["sync", "rt", "macros"] }
tokio-util = { version = "0.7.1", features = ["codec"] }
tracing = { version = "0.1.34", features = ["log"] }
tonic = "0.7"
prost = "0.10.1"
rand = { version = "0.7.3", features = ["small_rng"] }

crypto = { path = "../crypto" }
network = { path = "../network" }
types = { path = "../types" }


[dev-dependencies]
tempfile = "3.3.0"
<<<<<<< HEAD
types = { path = "../types", features = ["test"] }
worker = { path = "../worker" }
=======
test_utils = { path = "../test_utils"}

>>>>>>> fecbfc93

[features]
benchmark = []<|MERGE_RESOLUTION|>--- conflicted
+++ resolved
@@ -34,13 +34,9 @@
 
 [dev-dependencies]
 tempfile = "3.3.0"
-<<<<<<< HEAD
-types = { path = "../types", features = ["test"] }
 worker = { path = "../worker" }
-=======
 test_utils = { path = "../test_utils"}
 
->>>>>>> fecbfc93
 
 [features]
 benchmark = []