--- conflicted
+++ resolved
@@ -18,27 +18,14 @@
 ed25519-dalek = "1.0.1"
 futures = "0.3.21"
 serde = { version = "1.0.136", features = ["derive"] }
-<<<<<<< HEAD
 tokio = { version = "1.17.0", features = ["sync", "rt", "macros", "rt-multi-thread"] }
-tokio-util = { version = "0.7.0", features = ["codec"] }
-ed25519-dalek = "1.0.1"
+tokio-util = { version = "0.7.1", features = ["codec"] }
 thiserror = "1.0.30"
-bincode = "1.3.3"
-bytes = "1.1.0"
-async-recursion = "1.0.0"
-async-trait = "0.1.52"
 store = { git = "https://github.com/mystenlabs/mysten-infra.git", package = "typed-store", rev = "808de09203d147b43d59114b8afd9e51cbcf5778"}
-tracing = { version = "0.1.31", features = ["log"] }
+tracing = { version = "0.1.34", features = ["log"] }
 tonic = "0.6"
 prost = "0.9"
-=======
-store = { git = "https://github.com/mystenlabs/mysten-infra.git", package = "typed-store", rev = "808de09203d147b43d59114b8afd9e51cbcf5778" }
-thiserror = "1.0.30"
-tokio = { version = "1.17.0", features = ["sync", "rt", "macros"] }
-tokio-util = { version = "0.7.1", features = ["codec"] }
-tracing = { version = "0.1.34", features = ["log"] }
 rand = { version = "0.7.3", features = ["small_rng"] }
->>>>>>> 7f81278f
 
 crypto = { path = "../crypto" }
 network = { path = "../network" }
