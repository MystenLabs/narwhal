// Copyright (c) 2022, Mysten Labs, Inc.
// SPDX-License-Identifier: Apache-2.0
use arc_swap::ArcSwap;
use config::{Committee, Epoch, Parameters};
use consensus::dag::Dag;
use crypto::traits::KeyPair;
use node::NodeStorage;
use primary::{NetworkModel, Primary, CHANNEL_CAPACITY};
<<<<<<< HEAD
use std::{collections::BTreeMap, sync::Arc, time::Duration};
use test_utils::{committee, keys, make_authority, pure_committee_from_keys, temp_dir};
use tokio::sync::mpsc::channel;
use tonic::transport::Channel;
use types::{
    ConfigurationClient, ConsensusPrimaryMessage, MultiAddrProto, NewEpochRequest,
    NewNetworkInfoRequest, PublicKeyProto, ValidatorData,
=======
use prometheus::default_registry;
use std::{sync::Arc, time::Duration};
use test_utils::{committee, keys, temp_dir};
use tokio::sync::mpsc::channel;
use tonic::transport::Channel;
use types::{
    ConfigurationClient, Empty, MultiAddrProto, NewEpochRequest, NewNetworkInfoRequest,
    PrimaryAddressesProto, PublicKeyProto, ValidatorData,
>>>>>>> c0e057a1
};

#[tokio::test]
async fn test_new_epoch() {
    let parameters = Parameters {
        batch_size: 200, // Two transactions.
        ..Parameters::default()
    };
    let keypair = keys(None).pop().unwrap();
    let name = keypair.public().clone();
    let signer = keypair;
    let committee = committee(None);

    // Make the data store.
    let store = NodeStorage::reopen(temp_dir());

    let (tx_new_certificates, rx_new_certificates) = channel(CHANNEL_CAPACITY);
    let (tx_feedback, rx_feedback) = channel(CHANNEL_CAPACITY);

    Primary::spawn(
        name.clone(),
        signer,
        committee.clone(),
        parameters.clone(),
        store.header_store.clone(),
        store.certificate_store.clone(),
        store.payload_store.clone(),
        /* tx_consensus */ tx_new_certificates,
        /* rx_consensus */ rx_feedback,
        /* dag */ Some(Arc::new(Dag::new(&committee, rx_new_certificates).1)),
        NetworkModel::Asynchronous,
        tx_feedback,
        default_registry(),
    );

    // Wait for tasks to start
    tokio::time::sleep(Duration::from_secs(1)).await;

    // Test gRPC server with client call
    let mut client = connect_to_configuration_client(parameters.clone());

    let public_key = PublicKeyProto::from(name);
    let stake_weight = 1;
    let primary_to_primary = Some(MultiAddrProto {
        address: "/ip4/127.0.0.1".to_string(),
    });
    let worker_to_primary = Some(MultiAddrProto {
        address: "/ip4/127.0.0.1".to_string(),
    });

    let request = tonic::Request::new(NewEpochRequest {
        epoch_number: 0,
        validators: vec![ValidatorData {
            public_key: Some(public_key),
            stake_weight,
            primary_addresses: Some(PrimaryAddressesProto {
                primary_to_primary,
                worker_to_primary,
            }),
        }],
    });

    let status = client.new_epoch(request).await.unwrap_err();

    println!("message: {:?}", status.message());

    // Not fully implemented but a 'Not Implemented!' message indicates no parsing errors.
    assert!(status.message().contains("Not Implemented!"));
}

#[tokio::test]
async fn test_new_network_info() {
    let parameters = Parameters {
        batch_size: 200, // Two transactions.
        ..Parameters::default()
    };
    let keypair = keys(None).pop().unwrap();
    let name = keypair.public().clone();
    let signer = keypair;
    let committee = committee(None);

    // Make the data store.
    let store = NodeStorage::reopen(temp_dir());

    let (tx_new_certificates, rx_new_certificates) = channel(CHANNEL_CAPACITY);
    let (tx_feedback, rx_feedback) = channel(CHANNEL_CAPACITY);

    Primary::spawn(
        name.clone(),
        signer,
        committee.clone(),
        parameters.clone(),
        store.header_store.clone(),
        store.certificate_store.clone(),
        store.payload_store.clone(),
        /* tx_consensus */ tx_new_certificates,
        /* rx_consensus */ rx_feedback,
        /* dag */ Some(Arc::new(Dag::new(&committee, rx_new_certificates).1)),
        NetworkModel::Asynchronous,
        /* tx_committed_certificates */ tx_feedback,
        default_registry(),
    );

    // Wait for tasks to start
    tokio::time::sleep(Duration::from_secs(1)).await;

    // Test gRPC server with client call
    let mut client = connect_to_configuration_client(parameters.clone());

    let public_keys: Vec<_> = committee.authorities.load().keys().cloned().collect();

    let mut validators = Vec::new();
    for public_key in public_keys.iter() {
        let public_key_proto = PublicKeyProto::from(public_key.clone());
        let stake_weight = 1;
        let primary_to_primary = Some(MultiAddrProto {
            address: "/ip4/127.0.0.1".to_string(),
        });
        let worker_to_primary = Some(MultiAddrProto {
            address: "/ip4/127.0.0.1".to_string(),
        });

        validators.push(ValidatorData {
            public_key: Some(public_key_proto),
            stake_weight,
            primary_addresses: Some(PrimaryAddressesProto {
                primary_to_primary,
                worker_to_primary,
            }),
        });
    }

    let request = tonic::Request::new(NewNetworkInfoRequest {
        epoch_number: 1,
        validators: validators.clone(),
    });

    let status = client.new_network_info(request).await.unwrap_err();

    assert!(status
        .message()
        .contains("Passed in epoch 1 does not match current epoch 0"));

    let request = tonic::Request::new(NewNetworkInfoRequest {
        epoch_number: 0,
        validators,
    });

    let response = client.new_network_info(request).await.unwrap();
    let actual_result = response.into_inner();
    assert_eq!(Empty {}, actual_result);
}

fn connect_to_configuration_client(parameters: Parameters) -> ConfigurationClient<Channel> {
    let config = mysten_network::config::Config::new();
    let channel = config
        .connect_lazy(&parameters.consensus_api_grpc.socket_addr)
        .unwrap();
    ConfigurationClient::new(channel)
}

/// The epoch changes but the stake distribution and network addresses stay the same.
#[tokio::test]
async fn simple_epoch_change() {
    let parameters = Parameters {
        batch_size: 200, // Two transactions.
        ..Parameters::default()
    };

    // The configuration of epoch 0.
    let keys_0 = keys(None);
    let committee_0 = pure_committee_from_keys(&keys_0);

    // Spawn the committee of epoch 0.
    let mut rx_channels = Vec::new();
    let mut tx_channels = Vec::new();
    for keypair in keys_0 {
        let name = keypair.public().clone();
        let signer = keypair;

        let (tx_new_certificates, rx_new_certificates) = channel(CHANNEL_CAPACITY);
        rx_channels.push(rx_new_certificates);
        let (tx_feedback, rx_feedback) = channel(CHANNEL_CAPACITY);
        tx_channels.push(tx_feedback);

        let store = NodeStorage::reopen(temp_dir());

        Primary::spawn(
            name,
            signer,
            Arc::new(committee_0.clone()),
            parameters.clone(),
            store.header_store.clone(),
            store.certificate_store.clone(),
            store.payload_store.clone(),
            /* tx_consensus */ tx_new_certificates,
            /* rx_consensus */ rx_feedback,
            /* dag */ None,
            NetworkModel::Asynchronous,
        );
    }

    // Run for a while in epoch 0.
    for rx in rx_channels.iter_mut() {
        loop {
            let certificate = rx.recv().await.unwrap();
            assert_eq!(certificate.epoch(), 0);
            if certificate.round() == 10 {
                break;
            }
        }
    }

    // Move to the next epochs.
    for epoch in 1..=3 {
        // Move to the next epoch.
        let new_committee = committee_0.clone();
        new_committee.epoch.swap(Arc::new(epoch));
        for tx in &tx_channels {
            tx.send(ConsensusPrimaryMessage::Committee(new_committee.clone()))
                .await
                .unwrap();
        }

        // Run for a while.
        for rx in rx_channels.iter_mut() {
            loop {
                let certificate = rx.recv().await.unwrap();
                if certificate.epoch() == epoch && certificate.round() == 10 {
                    break;
                }
            }
        }
    }
}

#[tokio::test]
async fn partial_committee_change() {
    let parameters = Parameters {
        batch_size: 200, // Two transactions.
        ..Parameters::default()
    };

    // Make the committee of epoch 0.
    let keys_0 = keys(None);
    let authorities_0: Vec<_> = keys_0.iter().map(|_| make_authority()).collect();
    let committee_0 = Committee {
        epoch: ArcSwap::new(Arc::new(Epoch::default())),
        authorities: ArcSwap::from_pointee(
            keys_0
                .iter()
                .zip(authorities_0.clone().into_iter())
                .map(|(kp, authority)| (kp.public().clone(), authority))
                .collect(),
        ),
    };

    // Spawn the committee of epoch 0.
    let mut epoch_0_rx_channels = Vec::new();
    let mut epoch_0_tx_channels = Vec::new();
    for keypair in keys_0 {
        let name = keypair.public().clone();
        let signer = keypair;

        let (tx_new_certificates, rx_new_certificates) = channel(CHANNEL_CAPACITY);
        epoch_0_rx_channels.push(rx_new_certificates);
        let (tx_feedback, rx_feedback) = channel(CHANNEL_CAPACITY);
        epoch_0_tx_channels.push(tx_feedback);

        let store = NodeStorage::reopen(temp_dir());

        Primary::spawn(
            name,
            signer,
            Arc::new(committee_0.clone()),
            parameters.clone(),
            store.header_store.clone(),
            store.certificate_store.clone(),
            store.payload_store.clone(),
            /* tx_consensus */ tx_new_certificates,
            /* rx_consensus */ rx_feedback,
            /* dag */ None,
            NetworkModel::Asynchronous,
        );
    }

    // Run for a while in epoch 0.
    for rx in epoch_0_rx_channels.iter_mut() {
        loop {
            let certificate = rx.recv().await.unwrap();
            assert_eq!(certificate.epoch(), 0);
            if certificate.round() == 10 {
                break;
            }
        }
    }

    // Make the committee of epoch 1.
    let mut to_spawn = Vec::new();

    let keys_0 = keys(None);
    let keys_1 = keys(Some(1));
    let mut total_stake = 0;
    let authorities_1: BTreeMap<_, _> = authorities_0
        .into_iter()
        .zip(keys_0.into_iter())
        .zip(keys_1.into_iter())
        .map(|((authority, key_0), key_1)| {
            let stake = authority.stake;
            let x = if total_stake < committee_0.validity_threshold() {
                let pk = key_0.public().clone();
                (pk, authority)
            } else {
                let new_authority = make_authority();
                let pk = key_1.public().clone();
                to_spawn.push(key_1);
                (pk, new_authority)
            };
            total_stake += stake;
            x
        })
        .collect();

    let committee_1 = Committee {
        epoch: ArcSwap::new(Arc::new(Epoch::default() + 1)),
        authorities: ArcSwap::from_pointee(authorities_1),
    };

    // Spawn the committee of epoch 1 (only the node not already booted).
    let mut epoch_1_rx_channels = Vec::new();
    let mut epoch_1_tx_channels = Vec::new();
    for keypair in to_spawn {
        let name = keypair.public().clone();
        let signer = keypair;

        let (tx_new_certificates, rx_new_certificates) = channel(CHANNEL_CAPACITY);
        epoch_1_rx_channels.push(rx_new_certificates);
        let (tx_feedback, rx_feedback) = channel(CHANNEL_CAPACITY);
        epoch_1_tx_channels.push(tx_feedback);

        let store = NodeStorage::reopen(temp_dir());

        Primary::spawn(
            name,
            signer,
            Arc::new(committee_1.clone()),
            parameters.clone(),
            store.header_store.clone(),
            store.certificate_store.clone(),
            store.payload_store.clone(),
            /* tx_consensus */ tx_new_certificates,
            /* rx_consensus */ rx_feedback,
            /* dag */ None,
            NetworkModel::Asynchronous,
        );
    }

    // Tell the nodes of epoch 0 to transition to epoch 1.
    for tx in &epoch_0_tx_channels {
        tx.send(ConsensusPrimaryMessage::Committee(committee_1.clone()))
            .await
            .unwrap();
    }

    // Run for a while in epoch 1.
    for rx in epoch_1_rx_channels.iter_mut() {
        loop {
            let certificate = rx.recv().await.unwrap();
            if certificate.epoch() == 1 && certificate.round() == 10 {
                break;
            }
        }
    }
}<|MERGE_RESOLUTION|>--- conflicted
+++ resolved
@@ -6,24 +6,14 @@
 use crypto::traits::KeyPair;
 use node::NodeStorage;
 use primary::{NetworkModel, Primary, CHANNEL_CAPACITY};
-<<<<<<< HEAD
+use prometheus::default_registry;
 use std::{collections::BTreeMap, sync::Arc, time::Duration};
 use test_utils::{committee, keys, make_authority, pure_committee_from_keys, temp_dir};
 use tokio::sync::mpsc::channel;
 use tonic::transport::Channel;
 use types::{
-    ConfigurationClient, ConsensusPrimaryMessage, MultiAddrProto, NewEpochRequest,
-    NewNetworkInfoRequest, PublicKeyProto, ValidatorData,
-=======
-use prometheus::default_registry;
-use std::{sync::Arc, time::Duration};
-use test_utils::{committee, keys, temp_dir};
-use tokio::sync::mpsc::channel;
-use tonic::transport::Channel;
-use types::{
-    ConfigurationClient, Empty, MultiAddrProto, NewEpochRequest, NewNetworkInfoRequest,
-    PrimaryAddressesProto, PublicKeyProto, ValidatorData,
->>>>>>> c0e057a1
+    ConfigurationClient, ConsensusPrimaryMessage, Empty, MultiAddrProto, NewEpochRequest,
+    NewNetworkInfoRequest, PrimaryAddressesProto, PublicKeyProto, ValidatorData,
 };
 
 #[tokio::test]
@@ -207,7 +197,7 @@
         let (tx_new_certificates, rx_new_certificates) = channel(CHANNEL_CAPACITY);
         rx_channels.push(rx_new_certificates);
         let (tx_feedback, rx_feedback) = channel(CHANNEL_CAPACITY);
-        tx_channels.push(tx_feedback);
+        tx_channels.push(tx_feedback.clone());
 
         let store = NodeStorage::reopen(temp_dir());
 
@@ -223,6 +213,8 @@
             /* rx_consensus */ rx_feedback,
             /* dag */ None,
             NetworkModel::Asynchronous,
+            /* tx_committed_certificates */ tx_feedback,
+            default_registry(),
         );
     }
 
@@ -291,7 +283,7 @@
         let (tx_new_certificates, rx_new_certificates) = channel(CHANNEL_CAPACITY);
         epoch_0_rx_channels.push(rx_new_certificates);
         let (tx_feedback, rx_feedback) = channel(CHANNEL_CAPACITY);
-        epoch_0_tx_channels.push(tx_feedback);
+        epoch_0_tx_channels.push(tx_feedback.clone());
 
         let store = NodeStorage::reopen(temp_dir());
 
@@ -307,6 +299,8 @@
             /* rx_consensus */ rx_feedback,
             /* dag */ None,
             NetworkModel::Asynchronous,
+            /* tx_committed_certificates */ tx_feedback,
+            default_registry(),
         );
     }
 
@@ -362,7 +356,7 @@
         let (tx_new_certificates, rx_new_certificates) = channel(CHANNEL_CAPACITY);
         epoch_1_rx_channels.push(rx_new_certificates);
         let (tx_feedback, rx_feedback) = channel(CHANNEL_CAPACITY);
-        epoch_1_tx_channels.push(tx_feedback);
+        epoch_1_tx_channels.push(tx_feedback.clone());
 
         let store = NodeStorage::reopen(temp_dir());
 
@@ -378,6 +372,8 @@
             /* rx_consensus */ rx_feedback,
             /* dag */ None,
             NetworkModel::Asynchronous,
+            /* tx_committed_certificates */ tx_feedback,
+            default_registry(),
         );
     }
 
