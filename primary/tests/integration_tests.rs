// Copyright (c) 2022, Mysten Labs, Inc.
// SPDX-License-Identifier: Apache-2.0
use blake2::digest::Update;
use config::{Parameters, WorkerId};
use consensus::dag::Dag;
use crypto::{
    ed25519::{Ed25519KeyPair, Ed25519PublicKey},
    traits::{KeyPair, Signer},
    Hash,
};
use futures::future::join_all;
use node::NodeStorage;
use primary::{PayloadToken, Primary, CHANNEL_CAPACITY};
<<<<<<< HEAD
use std::{collections::BTreeSet, sync::Arc, time::Duration};
=======
use std::{
    collections::{BTreeMap, HashMap},
    sync::Arc,
    time::Duration,
};
>>>>>>> 4bbbd6e5
use store::Store;
use test_utils::{
    certificate, committee, fixture_batch_with_transactions, fixture_header_builder, keys,
    make_optimal_certificates, temp_dir,
};
use tokio::sync::mpsc::channel;
use tonic::transport::Channel;
use types::{
    Batch, BatchDigest, Certificate, CertificateDigest, CertificateDigestProto,
    CollectionRetrievalResult, ConfigurationClient, Empty, GetCollectionsRequest, Header,
    HeaderDigest, MultiAddrProto, NewNetworkInfoRequest, PublicKeyProto, ReadCausalRequest,
    RemoveCollectionsRequest, RetrievalResult, ValidatorClient, ValidatorData,
};
use worker::{SerializedBatchMessage, Worker, WorkerMessage};

#[tokio::test]
async fn test_get_collections() {
    let parameters = Parameters {
        batch_size: 200, // Two transactions.
        ..Parameters::default()
    };
    let keypair = keys(None).pop().unwrap();
    let name = keypair.public().clone();
    let signer = keypair;
    let committee = committee(None);

    // Make the data store.
    let store = NodeStorage::reopen(temp_dir());

    let worker_id = 0;
    let mut header_ids = Vec::new();
    // Blocks/Collections
    let mut collection_ids = Vec::new();
    let key = keys(None).pop().unwrap();
    let mut missing_block = CertificateDigest::new([0; 32]);

    // Generate headers
    for n in 0..5 {
        let batch = fixture_batch_with_transactions(10);

        let header = fixture_header_builder()
            .with_payload_batch(batch.clone(), worker_id)
            .build(|payload| key.sign(payload));

        let certificate = certificate(&header);
        let block_id = certificate.digest();
        collection_ids.push(block_id);

        // Write the certificate
        store
            .certificate_store
            .write(certificate.digest(), certificate.clone())
            .await;

        // Write the header
        store
            .header_store
            .write(header.clone().id, header.clone())
            .await;

        header_ids.push(header.clone().id);

        // Write the batches to payload store
        store
            .payload_store
            .write_all(vec![((batch.clone().digest(), worker_id), 0)])
            .await
            .expect("couldn't store batches");
        if n != 4 {
            // Add batches to the workers store
            let message = WorkerMessage::<Ed25519PublicKey>::Batch(batch.clone());
            let serialized_batch = bincode::serialize(&message).unwrap();
            store
                .batch_store
                .write(batch.digest(), serialized_batch)
                .await;
        } else {
            missing_block = block_id;
        }
    }

    let (tx_new_certificates, rx_new_certificates) = channel(CHANNEL_CAPACITY);
    let (_tx_feedback, rx_feedback) = channel(CHANNEL_CAPACITY);

    Primary::spawn(
        name.clone(),
        signer,
        committee.clone(),
        parameters.clone(),
        store.header_store.clone(),
        store.certificate_store.clone(),
        store.payload_store.clone(),
        /* tx_consensus */ tx_new_certificates,
        /* rx_consensus */ rx_feedback,
        /* dag */ Some(Arc::new(Dag::new(rx_new_certificates).1)),
    );

    // Spawn a `Worker` instance.
    Worker::spawn(
        name.clone(),
        worker_id,
        committee.clone(),
        parameters.clone(),
        store.batch_store.clone(),
    );

    // Wait for tasks to start
    tokio::time::sleep(Duration::from_secs(1)).await;

    // Test gRPC server with client call
    let mut client = connect_to_validator_client(parameters.clone());

    // Test get no collections
    let request = tonic::Request::new(GetCollectionsRequest {
        collection_ids: vec![],
    });

    let status = client.get_collections(request).await.unwrap_err();

    assert!(status
        .message()
        .contains("Attemped fetch of no collections!"));

    // Test get 1 collection
    let request = tonic::Request::new(GetCollectionsRequest {
        collection_ids: vec![collection_ids[0].into()],
    });
    let response = client.get_collections(request).await.unwrap();
    let actual_result = response.into_inner().result;

    assert_eq!(1, actual_result.len());

    assert!(matches!(
        actual_result[0].retrieval_result,
        Some(types::RetrievalResult::Batch(_))
    ));

    // Test get 5 collections
    let request = tonic::Request::new(GetCollectionsRequest {
        collection_ids: collection_ids.iter().map(|&c_id| c_id.into()).collect(),
    });
    let response = client.get_collections(request).await.unwrap();
    let actual_result = response.into_inner().result;

    assert_eq!(5, actual_result.len());

    // One batch was intentionally left missing from the worker batch store.
    // Assert 4 Batches are returned
    assert_eq!(
        4,
        actual_result
            .iter()
            .filter(|&r| matches!(r.retrieval_result, Some(types::RetrievalResult::Batch(_))))
            .count()
    );

    // And 1 Error is returned
    let errors: Vec<&CollectionRetrievalResult> = actual_result
        .iter()
        .filter(|&r| matches!(r.retrieval_result, Some(types::RetrievalResult::Error(_))))
        .collect::<Vec<_>>();

    assert_eq!(1, errors.len());

    // And check missing collection id is correct
    let actual_missing_collection = match errors[0].retrieval_result.as_ref().unwrap() {
        types::RetrievalResult::Error(e) => e.id.as_ref(),
        _ => panic!("Should never hit this branch."),
    };

    assert_eq!(
        &CertificateDigestProto::from(missing_block),
        actual_missing_collection.unwrap()
    );
}

#[tokio::test]
async fn test_remove_collections() {
    let parameters = Parameters {
        batch_size: 200, // Two transactions.
        ..Parameters::default()
    };
    let keypair = keys(None).pop().unwrap();
    let name = keypair.public().clone();
    let signer = keypair;
    let committee = committee(None);

    // Make the data store.
    let store = NodeStorage::reopen(temp_dir());

    let worker_id = 0;
    let mut header_ids = Vec::new();
    // Blocks/Collections
    let mut collection_ids = Vec::new();
    let key = keys(None).pop().unwrap();

    // Make the Dag
    let (tx_new_certificates, rx_new_certificates) = channel(CHANNEL_CAPACITY);
    let dag = Arc::new(Dag::new(rx_new_certificates).1);
    // Populate genesis in the Dag
    assert!(join_all(
        Certificate::genesis(&committee)
            .iter()
            .map(|cert| dag.insert(cert.clone())),
    )
    .await
    .iter()
    .all(|r| r.is_ok()));

    // Generate headers
    for n in 0..5 {
        let batch = fixture_batch_with_transactions(10);

        let header = fixture_header_builder()
            .with_payload_batch(batch.clone(), worker_id)
            .build(|payload| key.sign(payload));

        let certificate = certificate(&header);
        let block_id = certificate.digest();
        collection_ids.push(block_id);

        // Write the certificate
        store
            .certificate_store
            .write(certificate.digest(), certificate.clone())
            .await;
        dag.insert(certificate.clone()).await.unwrap();

        // Write the header
        store
            .header_store
            .write(header.clone().id, header.clone())
            .await;

        header_ids.push(header.clone().id);

        // Write the batches to payload store
        store
            .payload_store
            .write_all(vec![((batch.clone().digest(), worker_id), 0)])
            .await
            .expect("couldn't store batches");
        if n != 4 {
            // Add batches to the workers store
            let message = WorkerMessage::<Ed25519PublicKey>::Batch(batch.clone());
            let serialized_batch = bincode::serialize(&message).unwrap();
            store
                .batch_store
                .write(batch.digest(), serialized_batch)
                .await;
        }
    }

    let (_tx_feedback, rx_feedback) = channel(CHANNEL_CAPACITY);

    Primary::spawn(
        name.clone(),
        signer,
        committee.clone(),
        parameters.clone(),
        store.header_store.clone(),
        store.certificate_store.clone(),
        store.payload_store.clone(),
        /* tx_consensus */ tx_new_certificates,
        /* rx_consensus */ rx_feedback,
        /* dag */ Some(dag.clone()),
    );

    // Wait for tasks to start
    tokio::time::sleep(Duration::from_secs(1)).await;

    // Test gRPC server with client call
    let mut client = connect_to_validator_client(parameters.clone());

    // Test remove 1 collection without spawning worker. Should result in a timeout error
    // when trying to remove batches.
    let block_to_be_removed = collection_ids.remove(0);
    let request = tonic::Request::new(RemoveCollectionsRequest {
        collection_ids: vec![block_to_be_removed.into()],
    });

    let status = client.remove_collections(request).await.unwrap_err();

    assert!(status
        .message()
        .contains("Timeout, no result has been received in time"));
    assert!(
        store
            .certificate_store
            .read(block_to_be_removed)
            .await
            .unwrap()
            .is_some(),
        "Certificate should still exist"
    );

    // Spawn a `Worker` instance.
    Worker::spawn(
        name.clone(),
        worker_id,
        committee.clone(),
        parameters.clone(),
        store.batch_store.clone(),
    );

    // Test remove no collections
    let request = tonic::Request::new(RemoveCollectionsRequest {
        collection_ids: vec![],
    });

    let status = client.remove_collections(request).await.unwrap_err();

    assert!(status
        .message()
        .contains("Attemped to remove no collections!"));

    // Test remove 1 collection
    let request = tonic::Request::new(RemoveCollectionsRequest {
        collection_ids: vec![block_to_be_removed.into()],
    });
    let response = client.remove_collections(request).await.unwrap();
    let actual_result = response.into_inner();

    assert_eq!(Empty {}, actual_result);

    assert!(
        store
            .certificate_store
            .read(block_to_be_removed)
            .await
            .unwrap()
            .is_none(),
        "Certificate shouldn't exist"
    );

    // Test remove remaining collections, one collection has its batches intentionally
    // missing but it should not return any errors.
    let request = tonic::Request::new(RemoveCollectionsRequest {
        collection_ids: collection_ids.iter().map(|&c_id| c_id.into()).collect(),
    });
    let response = client.remove_collections(request).await.unwrap();
    let actual_result = response.into_inner();

    assert_eq!(Empty {}, actual_result);

    assert!(
        store
            .certificate_store
            .read_all(collection_ids.clone())
            .await
            .unwrap()
            .iter()
            .filter(|c| c.is_some())
            .count()
            == 0,
        "Certificate shouldn't exist"
    );

    // Test removing collections again after they have all been removed, no error
    // returned.
    let request = tonic::Request::new(RemoveCollectionsRequest {
        collection_ids: collection_ids.iter().map(|&c_id| c_id.into()).collect(),
    });
    let response = client.remove_collections(request).await.unwrap();
    let actual_result = response.into_inner();

    assert_eq!(Empty {}, actual_result);
}

#[tokio::test]
async fn test_read_causal() {
    let mut k = keys();
    let committee = committee();

    let primary_1_parameters = Parameters {
        batch_size: 200, // Two transactions.
        ..Parameters::default()
    };
    let keypair_1 = k.pop().unwrap();
    let name_1 = keypair_1.public().clone();

    let primary_2_parameters = Parameters {
        batch_size: 200, // Two transactions.
        ..Parameters::default()
    };
    let keypair_2 = k.pop().unwrap();
    let name_2 = keypair_2.public().clone();

    // Make the data store.
    let primary_store_1 = NodeStorage::reopen(temp_dir());
    let primary_store_2: NodeStorage<Ed25519PublicKey> = NodeStorage::reopen(temp_dir());

    let mut collection_ids: Vec<CertificateDigest> = Vec::new();

    // Make the Dag
    let (tx_new_certificates, rx_new_certificates) = channel(CHANNEL_CAPACITY);
    let dag = Arc::new(Dag::new(rx_new_certificates).1);

    // Populate genesis in the Dag
    let genesis_certs = Certificate::genesis(&committee);
    assert!(join_all(
        genesis_certs
            .iter()
            .map(|cert| { dag.insert(cert.clone()) }),
    )
    .await
    .iter()
    .all(|r| r.is_ok()));

    // Write genesis certs to primary 1 & 2
    primary_store_1
        .certificate_store
        .write_all(genesis_certs.clone().into_iter().map(|c| (c.digest(), c)))
        .await
        .unwrap();
    primary_store_2
        .certificate_store
        .write_all(genesis_certs.clone().into_iter().map(|c| (c.digest(), c)))
        .await
        .unwrap();

    let genesis = genesis_certs
        .iter()
        .map(|x| x.digest())
        .collect::<BTreeSet<_>>();

    let (certificates, _next_parents) = make_optimal_certificates(
        1,
        4,
        &genesis,
        &committee
            .authorities
            .keys()
            .cloned()
            .collect::<Vec<Ed25519PublicKey>>(),
    );

    collection_ids.extend(
        certificates
            .iter()
            .map(|c| c.digest())
            .collect::<Vec<CertificateDigest>>(),
    );

    // Feed the certificates to the Dag
    for certificate in certificates.clone() {
        dag.insert(certificate).await.unwrap();
    }

    // Write the certificates to Primary 1 but intentionally miss one certificate.
    primary_store_1
        .certificate_store
        .write_all(
            certificates
                .clone()
                .into_iter()
                .skip(1)
                .map(|c| (c.digest(), c)),
        )
        .await
        .unwrap();

    // Write all certificates to Primary 2, so Primary 1 has a place to retrieve
    // missing certificate from.
    primary_store_2
        .certificate_store
        .write_all(certificates.clone().into_iter().map(|c| (c.digest(), c)))
        .await
        .unwrap();

    let (_tx_feedback, rx_feedback) = channel(CHANNEL_CAPACITY);

    // Spawn Primary 1 that we will be interacting with.
    Primary::spawn(
        name_1.clone(),
        keypair_1,
        committee.clone(),
        primary_1_parameters.clone(),
        primary_store_1.header_store.clone(),
        primary_store_1.certificate_store.clone(),
        primary_store_1.payload_store.clone(),
        /* tx_consensus */ tx_new_certificates,
        /* rx_consensus */ rx_feedback,
        /* dag */ Some(dag.clone()),
    );

    let (tx_new_certificates_2, rx_new_certificates_2) = channel(CHANNEL_CAPACITY);
    let (_tx_feedback_2, rx_feedback_2) = channel(CHANNEL_CAPACITY);

    // Spawn Primary 2
    Primary::spawn(
        name_2.clone(),
        keypair_2,
        committee.clone(),
        primary_2_parameters.clone(),
        primary_store_2.header_store,
        primary_store_2.certificate_store,
        primary_store_2.payload_store,
        /* tx_consensus */ tx_new_certificates_2,
        /* rx_consensus */ rx_feedback_2,
        /* external_consensus */ Some(Arc::new(Dag::new(rx_new_certificates_2).1)),
    );

    // Wait for tasks to start
    tokio::time::sleep(Duration::from_secs(1)).await;

    // Test gRPC server with client call
    let mut client = connect_to_validator_client(primary_1_parameters.clone());

    // Test read causal for existing collection in Primary 1
    // Collection is from genesis aka round 0 so we expect BFT 1 + 0 * 4 vertices
    let request = tonic::Request::new(ReadCausalRequest {
        collection_id: Some(genesis_certs[0].digest().into()),
    });

    let response = client.read_causal(request).await.unwrap();
    assert_eq!(1, response.into_inner().collection_ids.len());

    // Test read causal for existing collection in Primary 1
    // Collection is from round 1 so we expect BFT 1 + 1 * 4 vertices
    let request = tonic::Request::new(ReadCausalRequest {
        collection_id: Some(collection_ids[1].into()),
    });

    let response = client.read_causal(request).await.unwrap();
    assert_eq!(5, response.into_inner().collection_ids.len());

    // Test read causal for existing optimal certificates (we ack all of the prior round),
    // we expect BFT 1 + 4 * 4 vertices
    for certificate in certificates {
        if certificate.round() == 4 {
            let request = tonic::Request::new(ReadCausalRequest {
                collection_id: Some(certificate.digest().into()),
            });

            let response = client.read_causal(request).await.unwrap();
            assert_eq!(17, response.into_inner().collection_ids.len());
        }
    }

    // Test read causal for missing collection from Primary 1. Expect block synchronizer
    // to handle retrieving the missing collections from Primary 2 before completing the
    // request for read causal.
    let request = tonic::Request::new(ReadCausalRequest {
        collection_id: Some(collection_ids[0].into()),
    });

    let status = client.read_causal(request).await.unwrap_err();

    // TODO: Test should succeed when PrimaryMessage::CertificatesBatchResponse is handled properly.
    assert!(status
        .message()
        .contains("Error when trying to synchronize block headers: BlockNotFound"));
}

#[tokio::test]
async fn test_new_network_info() {
    let parameters = Parameters {
        batch_size: 200, // Two transactions.
        ..Parameters::default()
    };
    let keypair = keys(None).pop().unwrap();
    let name = keypair.public().clone();
    let signer = keypair;
    let committee = committee(None);

    // Make the data store.
    let store = NodeStorage::reopen(temp_dir());

    let (tx_new_certificates, rx_new_certificates) = channel(CHANNEL_CAPACITY);
    let (_tx_feedback, rx_feedback) = channel(CHANNEL_CAPACITY);

    Primary::spawn(
        name.clone(),
        signer,
        committee.clone(),
        parameters.clone(),
        store.header_store.clone(),
        store.certificate_store.clone(),
        store.payload_store.clone(),
        /* tx_consensus */ tx_new_certificates,
        /* rx_consensus */ rx_feedback,
        /* dag */ Some(Arc::new(Dag::new(rx_new_certificates).1)),
    );

    // Wait for tasks to start
    tokio::time::sleep(Duration::from_secs(1)).await;

    // Test gRPC server with client call
    let mut client = connect_to_configuration_client(parameters.clone());

    let public_key = PublicKeyProto::from(name);
    let stake_weight = 1;
    let address = MultiAddrProto {
        address: "/ip4/127.0.0.1".to_string(),
    };

    let request = tonic::Request::new(NewNetworkInfoRequest {
        epoch_number: 0,
        validators: vec![ValidatorData {
            public_key: Some(public_key),
            stake_weight,
            address: Some(address),
        }],
    });

    let status = client.new_network_info(request).await.unwrap_err();

    println!("message: {:?}", status.message());

    // Not fully implemented but a 'Not Implemented!' message indicates no parsing errors.
    assert!(status.message().contains("Not Implemented!"));
}

/// Here we test the ability on our code to synchronize missing certificates
/// by requesting them from other peers. On this example we emulate 2 authorities
/// (2 separate primary nodes) where we store a certificate on each one. Then we
/// are requesting via the get_collections call to the primary 1 to fetch the
/// collections for both certificates. Since primary 1 knows only about the
/// certificate 1 we expect to sync with primary 2 to fetch the unknown
/// certificate 2 after it has been processed for causal completion & validation.
/// We also expect to synchronize the missing batches of the missing certificate
/// from primary 2. All in all the end goal is to:
/// * Primary 1 be able to retrieve both certificates 1 & 2 successfully
/// * Primary 1 be able to fetch the payload for certificates 1 & 2
#[tokio::test]
async fn test_get_collections_with_missing_certificates() {
    // GIVEN keys for two primary nodes
    let mut k = keys(None);

    let keypair_1 = k.pop().unwrap();
    let name_1 = keypair_1.public().clone();

    let keypair_2 = k.pop().unwrap();
    let name_2 = keypair_2.public().clone();

    let committee = committee(None);
    let parameters = Parameters {
        batch_size: 200, // Two transactions.
        ..Parameters::default()
    };

    // AND create separate data stores for the 2 primaries
    let store_primary_1 = NodeStorage::reopen(temp_dir());
    let store_primary_2 = NodeStorage::reopen(temp_dir());

    let worker_id = 0;

    // AND generate and store the certificates
    let signer_1 = keys(None).remove(0);

    // The certificate_1 will be stored in primary 1
    let (certificate_1, batch_digest_1, batch_1) = fixture_certificate(
        signer_1,
        store_primary_1.header_store.clone(),
        store_primary_1.certificate_store.clone(),
        store_primary_1.payload_store.clone(),
        store_primary_1.batch_store.clone(),
    )
    .await;

    // pop first to skip
    let signer_2 = keys(None).remove(1);

    // The certificate_2 will be stored in primary 2
    let (certificate_2, batch_digest_2, batch_2) = fixture_certificate(
        signer_2,
        store_primary_2.header_store.clone(),
        store_primary_2.certificate_store.clone(),
        store_primary_2.payload_store.clone(),
        store_primary_2.batch_store.clone(),
    )
    .await;

    // AND keep a map of batches and payload
    let mut batches_map = HashMap::new();
    batches_map.insert(batch_digest_1, batch_1);
    batches_map.insert(batch_digest_2, batch_2);

    let block_ids = vec![certificate_1.digest(), certificate_2.digest()];

    // Spawn the primary 1 (which will be the one that we'll interact with)
    let (tx_new_certificates_1, rx_new_certificates_1) = channel(CHANNEL_CAPACITY);
    let (_tx_feedback_1, rx_feedback_1) = channel(CHANNEL_CAPACITY);

    Primary::spawn(
        name_1.clone(),
        keypair_1,
        committee.clone(),
        parameters.clone(),
        store_primary_1.header_store,
        store_primary_1.certificate_store,
        store_primary_1.payload_store,
        /* tx_consensus */ tx_new_certificates_1,
        /* rx_consensus */ rx_feedback_1,
        /* external_consensus */ Some(Arc::new(Dag::new(rx_new_certificates_1).1)),
    );

    // Spawn a `Worker` instance for primary 1.
    Worker::spawn(
        name_1,
        worker_id,
        committee.clone(),
        parameters.clone(),
        store_primary_1.batch_store,
    );

    // Spawn the primary 2 - a peer to fetch missing certificates from
    let (tx_new_certificates_2, rx_new_certificates_2) = channel(CHANNEL_CAPACITY);
    let (_tx_feedback_2, rx_feedback_2) = channel(CHANNEL_CAPACITY);

    Primary::spawn(
        name_2.clone(),
        keypair_2,
        committee.clone(),
        parameters.clone(),
        store_primary_2.header_store,
        store_primary_2.certificate_store,
        store_primary_2.payload_store,
        /* tx_consensus */ tx_new_certificates_2,
        /* rx_consensus */ rx_feedback_2,
        /* external_consensus */ Some(Arc::new(Dag::new(rx_new_certificates_2).1)),
    );

    // Spawn a `Worker` instance for primary 2.
    Worker::spawn(
        name_2,
        worker_id,
        committee.clone(),
        parameters.clone(),
        store_primary_2.batch_store,
    );

    // Wait for tasks to start
    tokio::time::sleep(Duration::from_secs(1)).await;

    // Test gRPC server with client call
    let mut client = connect_to_validator_client(parameters.clone());

    let collection_ids = block_ids;

    // Test get collections
    let request = tonic::Request::new(GetCollectionsRequest {
        collection_ids: collection_ids.iter().map(|&c_id| c_id.into()).collect(),
    });
    let response = client.get_collections(request).await.unwrap();
    let actual_result = response.into_inner().result;

    assert_eq!(2, actual_result.len());

    // We expect to get successfully the batches only for the one collection
    assert_eq!(
        2,
        actual_result
            .iter()
            .filter(|&r| matches!(r.retrieval_result, Some(types::RetrievalResult::Batch(_))))
            .count()
    );

    for result in actual_result {
        match result.retrieval_result.unwrap() {
            RetrievalResult::Batch(batch) => {
                let id: BatchDigest = batch.id.unwrap().into();
                let result_batch: Batch = batch.transactions.unwrap().into();

                if let Some(expected_batch) = batches_map.get(&id) {
                    assert_eq!(result_batch, *expected_batch, "Batch payload doesn't match");
                } else {
                    panic!("Unexpected batch!");
                }
            }
            _ => {
                panic!("Expected to have received a batch response");
            }
        }
    }
}

async fn fixture_certificate(
    key: Ed25519KeyPair,
    header_store: Store<HeaderDigest, Header<Ed25519PublicKey>>,
    certificate_store: Store<CertificateDigest, Certificate<Ed25519PublicKey>>,
    payload_store: Store<(BatchDigest, WorkerId), PayloadToken>,
    batch_store: Store<BatchDigest, SerializedBatchMessage>,
) -> (Certificate<Ed25519PublicKey>, BatchDigest, Batch) {
    let batch = fixture_batch_with_transactions(10);
    let worker_id = 0;

    // We need to make sure that we calculate the batch digest based on the
    // serialised message rather than the batch it self.
    // See more info https://github.com/MystenLabs/narwhal/issues/188
    // TODO: refactor this when the above is changed/fixed.
    let message = WorkerMessage::<Ed25519PublicKey>::Batch(batch.clone());
    let serialized_batch = bincode::serialize(&message).unwrap();
    let batch_digest = BatchDigest::new(crypto::blake2b_256(|hasher| {
        hasher.update(&serialized_batch)
    }));

    let mut payload = BTreeMap::new();
    payload.insert(batch_digest, worker_id);

    let builder = types::HeaderBuilder::<Ed25519PublicKey>::default();
    let header = builder
        .author(key.public().clone())
        .round(1)
        .parents(
            Certificate::genesis(&committee(None))
                .iter()
                .map(|x| x.digest())
                .collect(),
        )
        .payload(payload)
        .build(|p| key.sign(p));

    let certificate = certificate(&header);

    // Write the certificate
    certificate_store
        .write(certificate.digest(), certificate.clone())
        .await;

    // Write the header
    header_store.write(header.clone().id, header.clone()).await;

    // Write the batches to payload store
    payload_store
        .write_all(vec![((batch_digest, worker_id), 0)])
        .await
        .expect("couldn't store batches");

    // Add a batch to the workers store
    batch_store.write(batch_digest, serialized_batch).await;

    (certificate, batch_digest, batch)
}

fn connect_to_validator_client(parameters: Parameters) -> ValidatorClient<Channel> {
    let config = mysten_network::config::Config::new();
    let channel = config
        .connect_lazy(&parameters.consensus_api_grpc.socket_addr)
        .unwrap();
    ValidatorClient::new(channel)
}

fn connect_to_configuration_client(parameters: Parameters) -> ConfigurationClient<Channel> {
    let config = mysten_network::config::Config::new();
    let channel = config
        .connect_lazy(&parameters.consensus_api_grpc.socket_addr)
        .unwrap();
    ConfigurationClient::new(channel)
}<|MERGE_RESOLUTION|>--- conflicted
+++ resolved
@@ -11,15 +11,11 @@
 use futures::future::join_all;
 use node::NodeStorage;
 use primary::{PayloadToken, Primary, CHANNEL_CAPACITY};
-<<<<<<< HEAD
-use std::{collections::BTreeSet, sync::Arc, time::Duration};
-=======
 use std::{
-    collections::{BTreeMap, HashMap},
+    collections::{BTreeMap, BTreeSet, HashMap},
     sync::Arc,
     time::Duration,
 };
->>>>>>> 4bbbd6e5
 use store::Store;
 use test_utils::{
     certificate, committee, fixture_batch_with_transactions, fixture_header_builder, keys,
@@ -391,8 +387,8 @@
 
 #[tokio::test]
 async fn test_read_causal() {
-    let mut k = keys();
-    let committee = committee();
+    let mut k = keys(None);
+    let committee = committee(None);
 
     let primary_1_parameters = Parameters {
         batch_size: 200, // Two transactions.
