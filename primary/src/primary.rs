// Copyright (c) 2021, Facebook, Inc. and its affiliates
// Copyright (c) 2022, Mysten Labs, Inc.
// SPDX-License-Identifier: Apache-2.0
use crate::{
    block_remover::DeleteBatchResult,
    block_waiter::{BatchMessageError, BatchResult, BlockWaiter},
    certificate_waiter::CertificateWaiter,
    core::Core,
    garbage_collector::GarbageCollector,
    grpc_server::GrpcServer,
    header_waiter::HeaderWaiter,
    helper::Helper,
    payload_receiver::PayloadReceiver,
    proposer::Proposer,
    synchronizer::Synchronizer,
    BlockRemover, DeleteBatchMessage,
};
use async_trait::async_trait;
use config::{Committee, Parameters, WorkerId};
use crypto::{
    traits::{EncodeDecodeBase64, Signer, VerifyingKey},
    SignatureService,
};
use network::PrimaryToWorkerNetwork;
use serde::{Deserialize, Serialize};
use std::{
    net::{IpAddr, Ipv4Addr, SocketAddr},
    sync::{atomic::AtomicU64, Arc},
};
use store::Store;
use thiserror::Error;
use tokio::sync::mpsc::{channel, Receiver, Sender};
use tonic::{Request, Response, Status};
use tracing::info;
use types::{
<<<<<<< HEAD
    error::DagError, Batch, BatchDigest, BatchMessage, Certificate, CertificateDigest, Header,
    HeaderDigest, Round, Vote,
=======
    Batch, BatchDigest, BincodeEncodedPayload, Certificate, CertificateDigest, Empty, Header,
    HeaderDigest, PrimaryToPrimary, PrimaryToPrimaryServer, WorkerToPrimary, WorkerToPrimaryServer,
>>>>>>> d7963d37
};

/// The default channel capacity for each channel of the primary.
pub const CHANNEL_CAPACITY: usize = 1_000;

pub use types::{PrimaryMessage, PrimaryWorkerMessage};

/// The messages sent by the workers to their primary.
#[derive(Debug, Serialize, Deserialize, PartialEq)]
pub enum WorkerPrimaryMessage {
    /// The worker indicates it sealed a new batch.
    OurBatch(BatchDigest, WorkerId),
    /// The worker indicates it received a batch's digest from another authority.
    OthersBatch(BatchDigest, WorkerId),
    /// The worker sends a requested batch
    RequestedBatch(BatchDigest, Batch),
    /// When batches are successfully deleted, this message is sent dictating the
    /// batches that have been deleted from the worker.
    DeletedBatches(Vec<BatchDigest>),
    /// An error has been returned by worker
    Error(WorkerPrimaryError),
}

#[derive(Debug, Serialize, Deserialize, Error, Clone, PartialEq)]
pub enum WorkerPrimaryError {
    #[error("Batch with id {0} has not been found")]
    RequestedBatchNotFound(BatchDigest),

    #[error("An error occurred while deleting batches. None deleted")]
    ErrorWhileDeletingBatches(Vec<BatchDigest>),
}

// A type alias marking the "payload" tokens sent by workers to their primary as batch acknowledgements
pub type PayloadToken = u8;

pub struct Primary;

impl Primary {
    const INADDR_ANY: IpAddr = IpAddr::V4(Ipv4Addr::new(0, 0, 0, 0));

    pub fn spawn<PublicKey: VerifyingKey, Signatory: Signer<PublicKey::Sig> + Send + 'static>(
        name: PublicKey,
        signer: Signatory,
        committee: Committee<PublicKey>,
        parameters: Parameters,
        header_store: Store<HeaderDigest, Header<PublicKey>>,
        certificate_store: Store<CertificateDigest, Certificate<PublicKey>>,
        payload_store: Store<(BatchDigest, WorkerId), PayloadToken>,
        tx_consensus: Sender<Certificate<PublicKey>>,
        rx_consensus: Receiver<Certificate<PublicKey>>,
        external_consensus: bool,
    ) {
        let (tx_others_digests, rx_others_digests) = channel(CHANNEL_CAPACITY);
        let (tx_our_digests, rx_our_digests) = channel(CHANNEL_CAPACITY);
        let (tx_parents, rx_parents) = channel(CHANNEL_CAPACITY);
        let (tx_headers, rx_headers) = channel(CHANNEL_CAPACITY);
        let (tx_sync_headers, rx_sync_headers) = channel(CHANNEL_CAPACITY);
        let (tx_sync_certificates, rx_sync_certificates) = channel(CHANNEL_CAPACITY);
        let (tx_headers_loopback, rx_headers_loopback) = channel(CHANNEL_CAPACITY);
        let (tx_certificates_loopback, rx_certificates_loopback) = channel(CHANNEL_CAPACITY);
        let (tx_primary_messages, rx_primary_messages) = channel(CHANNEL_CAPACITY);
        let (tx_cert_requests, rx_cert_requests) = channel(CHANNEL_CAPACITY);
        // _tx_get_block_commands should be used by the handler that will issue the requests
        // to fetch the collections from Narwhal (e.x the get_collections endpoint).
        let (tx_get_block_commands, rx_get_block_commands) = channel(CHANNEL_CAPACITY);
        let (tx_batches, rx_batches) = channel(CHANNEL_CAPACITY);
        // _tx_block_removal_commands should be used by the handler that will issue the requests
        // to remove collections from Narwhal (e.x the remove_collections endpoint).
        let (_tx_block_removal_commands, rx_block_removal_commands) = channel(CHANNEL_CAPACITY);
        let (tx_batch_removal, rx_batch_removal) = channel(CHANNEL_CAPACITY);
        /* TODO[#175][#175][#127]: re-plug the block synchronizer
        let (_tx_block_synchronizer_commands, rx_block_synchronizer_commands) =
            channel(CHANNEL_CAPACITY);
        let (_tx_certificate_responses, rx_certificate_responses) = channel(CHANNEL_CAPACITY);
        let (_tx_payload_availability_responses, rx_payload_availability_responses) =
            channel(CHANNEL_CAPACITY);
        */

        // Write the parameters to the logs.
        parameters.tracing();

        // Atomic variable use to synchronize all tasks with the latest consensus round. This is only
        // used for cleanup. The only task that write into this variable is `GarbageCollector`.
        let consensus_round = Arc::new(AtomicU64::new(0));

        // Spawn the network receiver listening to messages from the other primaries.
        let mut address = committee
            .primary(&name)
            .expect("Our public key or worker id is not in the committee")
            .primary_to_primary;
        address.set_ip(Primary::INADDR_ANY);
        PrimaryReceiverHandler {
            tx_primary_messages,
            tx_cert_requests,
        }
        .spawn(address);
        info!(
            "Primary {} listening to primary messages on {}",
            name.encode_base64(),
            address
        );

        // Spawn the network receiver listening to messages from our workers.
        let mut address = committee
            .primary(&name)
            .expect("Our public key or worker id is not in the committee")
            .worker_to_primary;
        address.set_ip(Primary::INADDR_ANY);
        WorkerReceiverHandler {
            tx_our_digests,
            tx_others_digests,
            tx_batches,
            tx_batch_removal,
        }
        .spawn(address);
        info!(
            "Primary {} listening to workers messages on {}",
            name.encode_base64(),
            address
        );

        // The `Synchronizer` provides auxiliary methods helping the `Core` to sync.
        let synchronizer = Synchronizer::new(
            name.clone(),
            &committee,
            certificate_store.clone(),
            payload_store.clone(),
            /* tx_header_waiter */ tx_sync_headers,
            /* tx_certificate_waiter */ tx_sync_certificates,
        );

        // The `SignatureService` is used to require signatures on specific digests.
        let signature_service = SignatureService::new(signer);

        // The `Core` receives and handles headers, votes, and certificates from the other primaries.
        Core::spawn(
            name.clone(),
            committee.clone(),
            header_store.clone(),
            certificate_store.clone(),
            synchronizer,
            signature_service.clone(),
            consensus_round.clone(),
            parameters.gc_depth,
            /* rx_primaries */ rx_primary_messages,
            /* rx_header_waiter */ rx_headers_loopback,
            /* rx_certificate_waiter */ rx_certificates_loopback,
            /* rx_proposer */ rx_headers,
            tx_consensus,
            /* tx_proposer */ tx_parents,
        );

        // Keeps track of the latest consensus round and allows other tasks to clean up their their internal state
        GarbageCollector::spawn(&name, &committee, consensus_round.clone(), rx_consensus);

        // Receives batch digests from other workers. They are only used to validate headers.
        PayloadReceiver::spawn(
            payload_store.clone(),
            /* rx_workers */ rx_others_digests,
        );

        // Retrieves a block's data by contacting the worker nodes that contain the
        // underlying batches and their transactions.
        BlockWaiter::spawn(
            name.clone(),
            committee.clone(),
            certificate_store.clone(),
            rx_get_block_commands,
            rx_batches,
        );

        // Orchestrates the removal of blocks across the primary and worker nodes.
        BlockRemover::spawn(
            name.clone(),
            committee.clone(),
            certificate_store.clone(),
            header_store,
            payload_store.clone(),
            PrimaryToWorkerNetwork::default(),
            rx_block_removal_commands,
            rx_batch_removal,
        );

        // Responsible for finding missing blocks (certificates) and fetching
        // them from the primary peers by synchronizing also their batches.
        /* TODO[#175][#127]: re-plug the block synchronizer
        BlockSynchronizer::spawn(
            name.clone(),
            committee.clone(),
            rx_block_synchronizer_commands,
            rx_certificate_responses,
            rx_payload_availability_responses,
            SimpleSender::new(),
            payload_store.clone(),
            BlockSynchronizerParameters::default(),
        );
        */

        // Whenever the `Synchronizer` does not manage to validate a header due to missing parent certificates of
        // batch digests, it commands the `HeaderWaiter` to synchronize with other nodes, wait for their reply, and
        // re-schedule execution of the header once we have all missing data.
        HeaderWaiter::spawn(
            name.clone(),
            committee.clone(),
            certificate_store.clone(),
            payload_store,
            consensus_round.clone(),
            parameters.gc_depth,
            parameters.sync_retry_delay,
            parameters.sync_retry_nodes,
            /* rx_synchronizer */ rx_sync_headers,
            /* tx_core */ tx_headers_loopback,
        );

        // The `CertificateWaiter` waits to receive all the ancestors of a certificate before looping it back to the
        // `Core` for further processing.
        CertificateWaiter::spawn(
            certificate_store.clone(),
            consensus_round,
            parameters.gc_depth,
            /* rx_synchronizer */ rx_sync_certificates,
            /* tx_core */ tx_certificates_loopback,
        );

        // When the `Core` collects enough parent certificates, the `Proposer` generates a new header with new batch
        // digests from our workers and it back to the `Core`.
        Proposer::spawn(
            name.clone(),
            &committee,
            signature_service,
            parameters.header_size,
            parameters.max_header_delay,
            /* rx_core */ rx_parents,
            /* rx_workers */ rx_our_digests,
            /* tx_core */ tx_headers,
        );

        // The `Helper` is dedicated to reply to certificates requests from other primaries.
        Helper::spawn(committee.clone(), certificate_store, rx_cert_requests);

        if external_consensus {
            // Spawn a grpc server to accept requests from external consensus layer.
            GrpcServer::spawn(
                parameters.grpc_server.socket_addr,
                tx_get_block_commands,
                parameters.grpc_server.get_collections_timeout,
            );
        }

        // NOTE: This log entry is used to compute performance.
        info!(
            "Primary {} successfully booted on {}",
            name.encode_base64(),
            committee
                .primary(&name)
                .expect("Our public key or worker id is not in the committee")
                .primary_to_primary
                .ip()
        );
    }
}

/// Defines how the network receiver handles incoming primary messages.
#[derive(Clone)]
struct PrimaryReceiverHandler<PublicKey: VerifyingKey> {
    tx_primary_messages: Sender<PrimaryMessage<PublicKey>>,
    tx_cert_requests: Sender<PrimaryMessage<PublicKey>>,
}

impl<PublicKey: VerifyingKey> PrimaryReceiverHandler<PublicKey> {
    fn spawn(self, address: SocketAddr) {
        let service = tonic::transport::Server::builder()
            .add_service(PrimaryToPrimaryServer::new(self))
            .serve(address);
        tokio::spawn(service);
    }
}

#[async_trait]
impl<PublicKey: VerifyingKey> PrimaryToPrimary for PrimaryReceiverHandler<PublicKey> {
    async fn send_message(
        &self,
        request: Request<BincodeEncodedPayload>,
    ) -> Result<Response<Empty>, Status> {
        let message: PrimaryMessage<PublicKey> = request
            .into_inner()
            .deserialize()
            .map_err(|e| Status::invalid_argument(e.to_string()))?;

        match message {
            PrimaryMessage::CertificatesRequest(_, _) => self
                .tx_cert_requests
                .send(message)
                .await
                .expect("Failed to send primary message"),
            PrimaryMessage::CertificatesBatchRequest { .. } => self
                .tx_cert_requests
                .send(message)
                .await
                .expect("Failed to send primary message"),
            _ => self
                .tx_primary_messages
                .send(message)
                .await
                .expect("Failed to send certificate"),
        }

        Ok(Response::new(Empty {}))
    }
}

/// Defines how the network receiver handles incoming workers messages.
#[derive(Clone)]
struct WorkerReceiverHandler {
    tx_our_digests: Sender<(BatchDigest, WorkerId)>,
    tx_others_digests: Sender<(BatchDigest, WorkerId)>,
    tx_batches: Sender<BatchResult>,
    tx_batch_removal: Sender<DeleteBatchResult>,
}

impl WorkerReceiverHandler {
    fn spawn(self, address: SocketAddr) {
        let service = tonic::transport::Server::builder()
            .add_service(WorkerToPrimaryServer::new(self))
            .serve(address);
        tokio::spawn(service);
    }
}

#[async_trait]
impl WorkerToPrimary for WorkerReceiverHandler {
    async fn send_message(
        &self,
        request: Request<BincodeEncodedPayload>,
    ) -> Result<Response<Empty>, Status> {
        let message: WorkerPrimaryMessage = request
            .into_inner()
            .deserialize()
            .map_err(|e| Status::invalid_argument(e.to_string()))?;

        match message {
            WorkerPrimaryMessage::OurBatch(digest, worker_id) => self
                .tx_our_digests
                .send((digest, worker_id))
                .await
                .expect("Failed to send workers' digests"),
            WorkerPrimaryMessage::OthersBatch(digest, worker_id) => self
                .tx_others_digests
                .send((digest, worker_id))
                .await
                .expect("Failed to send workers' digests"),
            WorkerPrimaryMessage::RequestedBatch(digest, transactions) => self
                .tx_batches
                .send(Ok(BatchMessage {
                    id: digest,
                    transactions,
                }))
                .await
                .expect("Failed to send batch result"),
            WorkerPrimaryMessage::DeletedBatches(batch_ids) => self
                .tx_batch_removal
                .send(Ok(DeleteBatchMessage { ids: batch_ids }))
                .await
                .expect("Failed to send batch delete result"),
            WorkerPrimaryMessage::Error(error) => match error.clone() {
                WorkerPrimaryError::RequestedBatchNotFound(digest) => self
                    .tx_batches
                    .send(Err(BatchMessageError { id: digest }))
                    .await
                    .expect("Failed to send batch result"),
                WorkerPrimaryError::ErrorWhileDeletingBatches(batch_ids) => self
                    .tx_batch_removal
                    .send(Err(DeleteBatchMessage { ids: batch_ids }))
                    .await
                    .expect("Failed to send error batch delete result"),
            },
        }

        Ok(Response::new(Empty {}))
    }
}<|MERGE_RESOLUTION|>--- conflicted
+++ resolved
@@ -33,13 +33,9 @@
 use tonic::{Request, Response, Status};
 use tracing::info;
 use types::{
-<<<<<<< HEAD
-    error::DagError, Batch, BatchDigest, BatchMessage, Certificate, CertificateDigest, Header,
-    HeaderDigest, Round, Vote,
-=======
-    Batch, BatchDigest, BincodeEncodedPayload, Certificate, CertificateDigest, Empty, Header,
-    HeaderDigest, PrimaryToPrimary, PrimaryToPrimaryServer, WorkerToPrimary, WorkerToPrimaryServer,
->>>>>>> d7963d37
+    Batch, BatchDigest, BatchMessage, BincodeEncodedPayload, Certificate, CertificateDigest, Empty,
+    Header, HeaderDigest, PrimaryToPrimary, PrimaryToPrimaryServer, WorkerToPrimary,
+    WorkerToPrimaryServer,
 };
 
 /// The default channel capacity for each channel of the primary.
