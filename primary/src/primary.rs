// Copyright (c) 2021, Facebook, Inc. and its affiliates
// Copyright (c) 2022, Mysten Labs, Inc.
// SPDX-License-Identifier: Apache-2.0
use crate::{
    block_remover::DeleteBatchResult,
    block_synchronizer::BlockSynchronizer,
    block_waiter::{BatchMessageError, BatchResult, BlockWaiter},
    certificate_waiter::CertificateWaiter,
    core::Core,
    grpc_server::ConsensusAPIGrpc,
    header_waiter::HeaderWaiter,
    helper::Helper,
    payload_receiver::PayloadReceiver,
    proposer::Proposer,
    state_handler::StateHandler,
    synchronizer::Synchronizer,
    BlockRemover, CertificatesResponse, DeleteBatchMessage, PayloadAvailabilityResponse,
};
use async_trait::async_trait;
use config::{Committee, Parameters, SharedCommittee, WorkerId};
use consensus::dag::Dag;
use crypto::{
    traits::{EncodeDecodeBase64, Signer, VerifyingKey},
    SignatureService,
};
use multiaddr::{Multiaddr, Protocol};
use network::{PrimaryNetwork, PrimaryToWorkerNetwork};
use prometheus::Registry;
use serde::{Deserialize, Serialize};
use std::{
    net::Ipv4Addr,
    sync::{atomic::AtomicU64, Arc},
};
use store::Store;
use thiserror::Error;
use tokio::{
    sync::{
        mpsc::{channel, Receiver, Sender},
        watch,
    },
    task::JoinHandle,
};
use tonic::{Request, Response, Status};
use tracing::info;
use types::{
    Batch, BatchDigest, BatchMessage, BincodeEncodedPayload, Certificate, CertificateDigest, Empty,
    Header, HeaderDigest, PrimaryToPrimary, PrimaryToPrimaryServer, ShutdownToken, WorkerToPrimary,
    WorkerToPrimaryServer,
};

/// The default channel capacity for each channel of the primary.
pub const CHANNEL_CAPACITY: usize = 1_000;

<<<<<<< HEAD
use crate::block_synchronizer::handler::BlockSynchronizerHandler;
pub use types::{ConsensusPrimaryMessage, PrimaryMessage, PrimaryWorkerMessage};

/// Message to reconfigure tasks.
#[derive(Clone, Debug)]
pub enum Reconfigure<PublicKey: VerifyingKey> {
    /// Indicates the committee has been updated.
    NewCommittee(Committee<PublicKey>),
    /// Indicate a shutdown.
    Shutdown(ShutdownToken),
}
=======
use crate::{
    block_synchronizer::handler::BlockSynchronizerHandler,
    metrics::{initialise_metrics, PrimaryMetrics},
};
pub use types::{PrimaryMessage, PrimaryWorkerMessage};
>>>>>>> c0e057a1

/// The messages sent by the workers to their primary.
#[derive(Debug, Serialize, Deserialize, Eq, PartialEq)]
pub enum WorkerPrimaryMessage {
    /// The worker indicates it sealed a new batch.
    OurBatch(BatchDigest, WorkerId),
    /// The worker indicates it received a batch's digest from another authority.
    OthersBatch(BatchDigest, WorkerId),
    /// The worker sends a requested batch
    RequestedBatch(BatchDigest, Batch),
    /// When batches are successfully deleted, this message is sent dictating the
    /// batches that have been deleted from the worker.
    DeletedBatches(Vec<BatchDigest>),
    /// An error has been returned by worker
    Error(WorkerPrimaryError),
}

#[derive(Debug, Serialize, Deserialize, Error, Clone, Eq, PartialEq)]
pub enum WorkerPrimaryError {
    #[error("Batch with id {0} has not been found")]
    RequestedBatchNotFound(BatchDigest),

    #[error("An error occurred while deleting batches. None deleted")]
    ErrorWhileDeletingBatches(Vec<BatchDigest>),
}

// A type alias marking the "payload" tokens sent by workers to their primary as batch acknowledgements
pub type PayloadToken = u8;

/// The network model in which the primary operates.
pub enum NetworkModel {
    PartiallySynchronous,
    Asynchronous,
}

pub struct Primary;

impl Primary {
    const INADDR_ANY: Ipv4Addr = Ipv4Addr::new(0, 0, 0, 0);

    pub fn spawn<PublicKey: VerifyingKey, Signatory: Signer<PublicKey::Sig> + Send + 'static>(
        name: PublicKey,
        signer: Signatory,
        committee: SharedCommittee<PublicKey>,
        parameters: Parameters,
        header_store: Store<HeaderDigest, Header<PublicKey>>,
        certificate_store: Store<CertificateDigest, Certificate<PublicKey>>,
        payload_store: Store<(BatchDigest, WorkerId), PayloadToken>,
        tx_consensus: Sender<Certificate<PublicKey>>,
        rx_consensus: Receiver<ConsensusPrimaryMessage<PublicKey>>,
        dag: Option<Arc<Dag<PublicKey>>>,
        network_model: NetworkModel,
        tx_committed_certificates: Sender<Certificate<PublicKey>>,
        registry: &Registry,
    ) -> JoinHandle<()> {
        let initial_committee = Reconfigure::NewCommittee((&*committee).clone());
        let (tx_reconfigure, rx_reconfigure) = watch::channel(initial_committee);

        let (tx_others_digests, rx_others_digests) = channel(CHANNEL_CAPACITY);
        let (tx_our_digests, rx_our_digests) = channel(CHANNEL_CAPACITY);
        let (tx_parents, rx_parents) = channel(CHANNEL_CAPACITY);
        let (tx_headers, rx_headers) = channel(CHANNEL_CAPACITY);
        let (tx_sync_headers, rx_sync_headers) = channel(CHANNEL_CAPACITY);
        let (tx_sync_certificates, rx_sync_certificates) = channel(CHANNEL_CAPACITY);
        let (tx_headers_loopback, rx_headers_loopback) = channel(CHANNEL_CAPACITY);
        let (tx_certificates_loopback, rx_certificates_loopback) = channel(CHANNEL_CAPACITY);
        let (tx_primary_messages, rx_primary_messages) = channel(CHANNEL_CAPACITY);
        let (tx_helper_requests, rx_helper_requests) = channel(CHANNEL_CAPACITY);
        let (tx_get_block_commands, rx_get_block_commands) = channel(CHANNEL_CAPACITY);
        let (tx_batches, rx_batches) = channel(CHANNEL_CAPACITY);
        let (tx_block_removal_commands, rx_block_removal_commands) = channel(CHANNEL_CAPACITY);
        let (tx_batch_removal, rx_batch_removal) = channel(CHANNEL_CAPACITY);
        let (tx_block_synchronizer_commands, rx_block_synchronizer_commands) =
            channel(CHANNEL_CAPACITY);
        let (tx_certificate_responses, rx_certificate_responses) = channel(CHANNEL_CAPACITY);
        let (tx_payload_availability_responses, rx_payload_availability_responses) =
            channel(CHANNEL_CAPACITY);

        // Write the parameters to the logs.
        parameters.tracing();

        // Initialise the metrics
        let metrics = initialise_metrics(registry);
        let endpoint_metrics = metrics.endpoint_metrics.unwrap();
        let node_metrics = Arc::new(metrics.node_metrics.unwrap());

        // Atomic variable use to synchronize all tasks with the latest consensus round. This is only
        // used for cleanup. The only task that write into this variable is `GarbageCollector`.
        let consensus_round = Arc::new(AtomicU64::new(0));

        // Spawn the network receiver listening to messages from the other primaries.
        let address = committee
            .primary(&name)
            .expect("Our public key or worker id is not in the committee")
            .primary_to_primary;
        let address = address
            .replace(0, |_protocol| Some(Protocol::Ip4(Primary::INADDR_ANY)))
            .unwrap();
        PrimaryReceiverHandler {
            tx_primary_messages: tx_primary_messages.clone(),
            tx_helper_requests,
            tx_payload_availability_responses,
            tx_certificate_responses,
        }
        .spawn(address.clone(), parameters.max_concurrent_requests);
        info!(
            "Primary {} listening to primary messages on {}",
            name.encode_base64(),
            address
        );

        // Spawn the network receiver listening to messages from our workers.
        let address = committee
            .primary(&name)
            .expect("Our public key or worker id is not in the committee")
            .worker_to_primary;
        let address = address
            .replace(0, |_protocol| Some(Protocol::Ip4(Primary::INADDR_ANY)))
            .unwrap();
        WorkerReceiverHandler {
            tx_our_digests,
            tx_others_digests,
            tx_batches,
            tx_batch_removal,
            metrics: node_metrics.clone(),
        }
        .spawn(address.clone());
        info!(
            "Primary {} listening to workers messages on {}",
            name.encode_base64(),
            address
        );

        // The `Synchronizer` provides auxiliary methods helping the `Core` to sync.
        let synchronizer = Synchronizer::new(
            name.clone(),
            &committee,
            certificate_store.clone(),
            payload_store.clone(),
            /* tx_header_waiter */ tx_sync_headers,
            /* tx_certificate_waiter */ tx_sync_certificates,
        );

        // The `SignatureService` is used to require signatures on specific digests.
        let signature_service = SignatureService::new(signer);

        // The `Core` receives and handles headers, votes, and certificates from the other primaries.
        let primary_handle = Core::spawn(
            name.clone(),
            (&*committee).clone(),
            header_store.clone(),
            certificate_store.clone(),
            synchronizer,
            signature_service.clone(),
            consensus_round.clone(),
            parameters.gc_depth,
            tx_reconfigure.subscribe(),
            /* rx_primaries */ rx_primary_messages,
            /* rx_header_waiter */ rx_headers_loopback,
            /* rx_certificate_waiter */ rx_certificates_loopback,
            /* rx_proposer */ rx_headers,
            tx_consensus,
            /* tx_proposer */ tx_parents,
            node_metrics,
        );

        // Receives batch digests from other workers. They are only used to validate headers.
        PayloadReceiver::spawn(
            payload_store.clone(),
            /* rx_workers */ rx_others_digests,
        );

        let block_synchronizer_handler = Arc::new(BlockSynchronizerHandler::new(
            tx_block_synchronizer_commands,
            tx_primary_messages,
            certificate_store.clone(),
            parameters
                .block_synchronizer
                .handler_certificate_deliver_timeout,
        ));

        // Retrieves a block's data by contacting the worker nodes that contain the
        // underlying batches and their transactions.
        BlockWaiter::spawn(
            name.clone(),
            (&*committee).clone(),
            tx_reconfigure.subscribe(),
            rx_get_block_commands,
            rx_batches,
            block_synchronizer_handler.clone(),
        );

        // Indicator variable for the gRPC server
        let internal_consensus = dag.is_none();

        // Orchestrates the removal of blocks across the primary and worker nodes.
        BlockRemover::spawn(
            name.clone(),
            (&*committee).clone(),
            certificate_store.clone(),
            header_store,
            payload_store.clone(),
            dag.clone(),
            PrimaryToWorkerNetwork::default(),
            tx_reconfigure.subscribe(),
            rx_block_removal_commands,
            rx_batch_removal,
            tx_committed_certificates,
        );

        // Responsible for finding missing blocks (certificates) and fetching
        // them from the primary peers by synchronizing also their batches.
        BlockSynchronizer::spawn(
            name.clone(),
            (&*committee).clone(),
            tx_reconfigure.subscribe(),
            rx_block_synchronizer_commands,
            rx_certificate_responses,
            rx_payload_availability_responses,
            PrimaryNetwork::default(),
            payload_store.clone(),
            certificate_store.clone(),
            parameters.block_synchronizer,
        );

        // Whenever the `Synchronizer` does not manage to validate a header due to missing parent certificates of
        // batch digests, it commands the `HeaderWaiter` to synchronize with other nodes, wait for their reply, and
        // re-schedule execution of the header once we have all missing data.
        HeaderWaiter::spawn(
            name.clone(),
            (&*committee).clone(),
            certificate_store.clone(),
            payload_store.clone(),
            consensus_round.clone(),
            parameters.gc_depth,
            parameters.sync_retry_delay,
            parameters.sync_retry_nodes,
            tx_reconfigure.subscribe(),
            /* rx_synchronizer */ rx_sync_headers,
            /* tx_core */ tx_headers_loopback,
        );

        // The `CertificateWaiter` waits to receive all the ancestors of a certificate before looping it back to the
        // `Core` for further processing.
        CertificateWaiter::spawn(
            (&*committee).clone(),
            certificate_store.clone(),
            consensus_round.clone(),
            parameters.gc_depth,
            tx_reconfigure.subscribe(),
            /* rx_synchronizer */ rx_sync_certificates,
            /* tx_core */ tx_certificates_loopback,
        );

        // When the `Core` collects enough parent certificates, the `Proposer` generates a new header with new batch
        // digests from our workers and sends it back to the `Core`.
        Proposer::spawn(
            name.clone(),
            (&*committee).clone(),
            signature_service,
            parameters.header_size,
            parameters.max_header_delay,
            network_model,
            tx_reconfigure.subscribe(),
            /* rx_core */ rx_parents,
            /* rx_workers */ rx_our_digests,
            /* tx_core */ tx_headers,
        );

        // The `Helper` is dedicated to reply to certificates & payload availability requests
        // from other primaries.
        Helper::spawn(
            name.clone(),
            (&*committee).clone(),
            certificate_store,
            payload_store,
            rx_reconfigure,
            rx_helper_requests,
        );

        if !internal_consensus {
            // Spawn a grpc server to accept requests from external consensus layer.
            ConsensusAPIGrpc::spawn(
                parameters.consensus_api_grpc.socket_addr,
                tx_get_block_commands,
                tx_block_removal_commands,
                parameters.consensus_api_grpc.get_collections_timeout,
                parameters.consensus_api_grpc.remove_collections_timeout,
                block_synchronizer_handler,
                dag,
                committee.clone(),
                endpoint_metrics,
            );
        }

        // Keeps track of the latest consensus round and allows other tasks to clean up their their internal state
        StateHandler::spawn(
            name.clone(),
            committee.clone(),
            consensus_round,
            rx_consensus,
            tx_reconfigure,
        );

        // NOTE: This log entry is used to compute performance.
        info!(
            "Primary {} successfully booted on {}",
            name.encode_base64(),
            committee
                .primary(&name)
                .expect("Our public key or worker id is not in the committee")
                .primary_to_primary
        );

        primary_handle
    }
}

/// Defines how the network receiver handles incoming primary messages.
#[derive(Clone)]
struct PrimaryReceiverHandler<PublicKey: VerifyingKey> {
    tx_primary_messages: Sender<PrimaryMessage<PublicKey>>,
    tx_helper_requests: Sender<PrimaryMessage<PublicKey>>,
    tx_payload_availability_responses: Sender<PayloadAvailabilityResponse<PublicKey>>,
    tx_certificate_responses: Sender<CertificatesResponse<PublicKey>>,
}

impl<PublicKey: VerifyingKey> PrimaryReceiverHandler<PublicKey> {
    fn spawn(self, address: Multiaddr, max_concurrent_requests: usize) {
        tokio::spawn(async move {
            let mut config = mysten_network::config::Config::new();
            config.concurrency_limit_per_connection = Some(max_concurrent_requests);
            config
                .server_builder()
                .add_service(PrimaryToPrimaryServer::new(self))
                .bind(&address)
                .await
                .unwrap()
                .serve()
                .await
        });
    }
}

#[async_trait]
impl<PublicKey: VerifyingKey> PrimaryToPrimary for PrimaryReceiverHandler<PublicKey> {
    async fn send_message(
        &self,
        request: Request<BincodeEncodedPayload>,
    ) -> Result<Response<Empty>, Status> {
        let message: PrimaryMessage<PublicKey> = request
            .into_inner()
            .deserialize()
            .map_err(|e| Status::invalid_argument(e.to_string()))?;

        match message {
            PrimaryMessage::CertificatesRequest(_, _) => self
                .tx_helper_requests
                .send(message)
                .await
                .expect("Failed to send primary message"),
            PrimaryMessage::CertificatesBatchRequest { .. } => self
                .tx_helper_requests
                .send(message)
                .await
                .expect("Failed to send primary message"),
            PrimaryMessage::CertificatesBatchResponse { certificates, from } => self
                .tx_certificate_responses
                .send(CertificatesResponse {
                    certificates: certificates.to_vec(),
                    from: from.clone(),
                })
                .await
                .expect("Failed to send primary message"),
            PrimaryMessage::PayloadAvailabilityRequest { .. } => self
                .tx_helper_requests
                .send(message)
                .await
                .expect("Failed to send primary message"),
            PrimaryMessage::PayloadAvailabilityResponse {
                payload_availability,
                from,
            } => self
                .tx_payload_availability_responses
                .send(PayloadAvailabilityResponse {
                    block_ids: payload_availability.to_vec(),
                    from: from.clone(),
                })
                .await
                .expect("Failed to send primary message"),
            _ => self
                .tx_primary_messages
                .send(message)
                .await
                .expect("Failed to send certificate"),
        }

        Ok(Response::new(Empty {}))
    }
}

/// Defines how the network receiver handles incoming workers messages.
#[derive(Clone)]
struct WorkerReceiverHandler {
    tx_our_digests: Sender<(BatchDigest, WorkerId)>,
    tx_others_digests: Sender<(BatchDigest, WorkerId)>,
    tx_batches: Sender<BatchResult>,
    tx_batch_removal: Sender<DeleteBatchResult>,
    metrics: Arc<PrimaryMetrics>,
}

impl WorkerReceiverHandler {
    fn spawn(self, address: Multiaddr) {
        tokio::spawn(async move {
            let config = mysten_network::config::Config::default();
            config
                .server_builder()
                .add_service(WorkerToPrimaryServer::new(self))
                .bind(&address)
                .await
                .unwrap()
                .serve()
                .await
        });
    }
}

#[async_trait]
impl WorkerToPrimary for WorkerReceiverHandler {
    async fn send_message(
        &self,
        request: Request<BincodeEncodedPayload>,
    ) -> Result<Response<Empty>, Status> {
        let message: WorkerPrimaryMessage = request
            .into_inner()
            .deserialize()
            .map_err(|e| Status::invalid_argument(e.to_string()))?;

        match message {
            WorkerPrimaryMessage::OurBatch(digest, worker_id) => {
                self.metrics
                    .batches_received
                    .with_label_values(&[&worker_id.to_string(), "our_batch"])
                    .inc();
                self.tx_our_digests
                    .send((digest, worker_id))
                    .await
                    .expect("Failed to send workers' digests")
            }
            WorkerPrimaryMessage::OthersBatch(digest, worker_id) => {
                self.metrics
                    .batches_received
                    .with_label_values(&[&worker_id.to_string(), "others_batch"])
                    .inc();
                self.tx_others_digests
                    .send((digest, worker_id))
                    .await
                    .expect("Failed to send workers' digests")
            }
            WorkerPrimaryMessage::RequestedBatch(digest, transactions) => self
                .tx_batches
                .send(Ok(BatchMessage {
                    id: digest,
                    transactions,
                }))
                .await
                .expect("Failed to send batch result"),
            WorkerPrimaryMessage::DeletedBatches(batch_ids) => self
                .tx_batch_removal
                .send(Ok(DeleteBatchMessage { ids: batch_ids }))
                .await
                .expect("Failed to send batch delete result"),
            WorkerPrimaryMessage::Error(error) => match error.clone() {
                WorkerPrimaryError::RequestedBatchNotFound(digest) => self
                    .tx_batches
                    .send(Err(BatchMessageError { id: digest }))
                    .await
                    .expect("Failed to send batch result"),
                WorkerPrimaryError::ErrorWhileDeletingBatches(batch_ids) => self
                    .tx_batch_removal
                    .send(Err(DeleteBatchMessage { ids: batch_ids }))
                    .await
                    .expect("Failed to send error batch delete result"),
            },
        }

        Ok(Response::new(Empty {}))
    }
}<|MERGE_RESOLUTION|>--- conflicted
+++ resolved
@@ -3,13 +3,14 @@
 // SPDX-License-Identifier: Apache-2.0
 use crate::{
     block_remover::DeleteBatchResult,
-    block_synchronizer::BlockSynchronizer,
+    block_synchronizer::{handler::BlockSynchronizerHandler, BlockSynchronizer},
     block_waiter::{BatchMessageError, BatchResult, BlockWaiter},
     certificate_waiter::CertificateWaiter,
     core::Core,
     grpc_server::ConsensusAPIGrpc,
     header_waiter::HeaderWaiter,
     helper::Helper,
+    metrics::{initialise_metrics, PrimaryMetrics},
     payload_receiver::PayloadReceiver,
     proposer::Proposer,
     state_handler::StateHandler,
@@ -47,13 +48,10 @@
     Header, HeaderDigest, PrimaryToPrimary, PrimaryToPrimaryServer, ShutdownToken, WorkerToPrimary,
     WorkerToPrimaryServer,
 };
+pub use types::{ConsensusPrimaryMessage, PrimaryMessage, PrimaryWorkerMessage};
 
 /// The default channel capacity for each channel of the primary.
 pub const CHANNEL_CAPACITY: usize = 1_000;
-
-<<<<<<< HEAD
-use crate::block_synchronizer::handler::BlockSynchronizerHandler;
-pub use types::{ConsensusPrimaryMessage, PrimaryMessage, PrimaryWorkerMessage};
 
 /// Message to reconfigure tasks.
 #[derive(Clone, Debug)]
@@ -63,13 +61,6 @@
     /// Indicate a shutdown.
     Shutdown(ShutdownToken),
 }
-=======
-use crate::{
-    block_synchronizer::handler::BlockSynchronizerHandler,
-    metrics::{initialise_metrics, PrimaryMetrics},
-};
-pub use types::{PrimaryMessage, PrimaryWorkerMessage};
->>>>>>> c0e057a1
 
 /// The messages sent by the workers to their primary.
 #[derive(Debug, Serialize, Deserialize, Eq, PartialEq)]
@@ -122,7 +113,7 @@
         rx_consensus: Receiver<ConsensusPrimaryMessage<PublicKey>>,
         dag: Option<Arc<Dag<PublicKey>>>,
         network_model: NetworkModel,
-        tx_committed_certificates: Sender<Certificate<PublicKey>>,
+        tx_committed_certificates: Sender<ConsensusPrimaryMessage<PublicKey>>,
         registry: &Registry,
     ) -> JoinHandle<()> {
         let initial_committee = Reconfigure::NewCommittee((&*committee).clone());
