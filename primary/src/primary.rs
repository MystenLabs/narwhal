// Copyright (c) 2021, Facebook, Inc. and its affiliates
// Copyright (c) 2022, Mysten Labs, Inc.
// SPDX-License-Identifier: Apache-2.0
use crate::{
    block_remover::DeleteBatchResult,
    block_synchronizer::BlockSynchronizer,
    block_waiter::{BatchMessageError, BatchResult, BlockWaiter},
    certificate_waiter::CertificateWaiter,
    core::Core,
    garbage_collector::GarbageCollector,
    grpc_server::ConsensusAPIGrpc,
    header_waiter::HeaderWaiter,
    helper::Helper,
    payload_receiver::PayloadReceiver,
    proposer::Proposer,
    synchronizer::Synchronizer,
    BlockRemover, CertificatesResponse, DeleteBatchMessage, PayloadAvailabilityResponse,
};
use async_trait::async_trait;
use config::{Committee, Parameters, WorkerId};
use consensus::dag::Dag;
use crypto::{
    traits::{EncodeDecodeBase64, Signer, VerifyingKey},
    SignatureService,
};
use multiaddr::{Multiaddr, Protocol};
use network::{PrimaryNetwork, PrimaryToWorkerNetwork};
use serde::{Deserialize, Serialize};
use std::{
    net::Ipv4Addr,
    sync::{atomic::AtomicU64, Arc},
};
use store::Store;
use thiserror::Error;
use tokio::{
    sync::mpsc::{channel, Receiver, Sender},
    task::JoinHandle,
};
use tonic::{Request, Response, Status};
use tracing::info;
use types::{
    Batch, BatchDigest, BatchMessage, BincodeEncodedPayload, Certificate, CertificateDigest, Empty,
    Header, HeaderDigest, PrimaryToPrimary, PrimaryToPrimaryServer, WorkerToPrimary,
    WorkerToPrimaryServer,
};

/// The default channel capacity for each channel of the primary.
pub const CHANNEL_CAPACITY: usize = 1_000;

use crate::block_synchronizer::handler::BlockSynchronizerHandler;
pub use types::{PrimaryMessage, PrimaryWorkerMessage};

/// The messages sent by the workers to their primary.
#[derive(Debug, Serialize, Deserialize, PartialEq)]
pub enum WorkerPrimaryMessage {
    /// The worker indicates it sealed a new batch.
    OurBatch(BatchDigest, WorkerId),
    /// The worker indicates it received a batch's digest from another authority.
    OthersBatch(BatchDigest, WorkerId),
    /// The worker sends a requested batch
    RequestedBatch(BatchDigest, Batch),
    /// When batches are successfully deleted, this message is sent dictating the
    /// batches that have been deleted from the worker.
    DeletedBatches(Vec<BatchDigest>),
    /// An error has been returned by worker
    Error(WorkerPrimaryError),
}

#[derive(Debug, Serialize, Deserialize, Error, Clone, PartialEq)]
pub enum WorkerPrimaryError {
    #[error("Batch with id {0} has not been found")]
    RequestedBatchNotFound(BatchDigest),

    #[error("An error occurred while deleting batches. None deleted")]
    ErrorWhileDeletingBatches(Vec<BatchDigest>),
}

// A type alias marking the "payload" tokens sent by workers to their primary as batch acknowledgements
pub type PayloadToken = u8;

pub struct Primary;

impl Primary {
    const INADDR_ANY: Ipv4Addr = Ipv4Addr::new(0, 0, 0, 0);

    pub fn spawn<PublicKey: VerifyingKey, Signatory: Signer<PublicKey::Sig> + Send + 'static>(
        name: PublicKey,
        signer: Signatory,
        committee: Committee<PublicKey>,
        parameters: Parameters,
        header_store: Store<HeaderDigest, Header<PublicKey>>,
        certificate_store: Store<CertificateDigest, Certificate<PublicKey>>,
        payload_store: Store<(BatchDigest, WorkerId), PayloadToken>,
        tx_consensus: Sender<Certificate<PublicKey>>,
        rx_consensus: Receiver<Certificate<PublicKey>>,
        dag: Option<Arc<Dag<PublicKey>>>,
    ) -> JoinHandle<()> {
        let (tx_others_digests, rx_others_digests) = channel(CHANNEL_CAPACITY);
        let (tx_our_digests, rx_our_digests) = channel(CHANNEL_CAPACITY);
        let (tx_parents, rx_parents) = channel(CHANNEL_CAPACITY);
        let (tx_headers, rx_headers) = channel(CHANNEL_CAPACITY);
        let (tx_sync_headers, rx_sync_headers) = channel(CHANNEL_CAPACITY);
        let (tx_sync_certificates, rx_sync_certificates) = channel(CHANNEL_CAPACITY);
        let (tx_headers_loopback, rx_headers_loopback) = channel(CHANNEL_CAPACITY);
        let (tx_certificates_loopback, rx_certificates_loopback) = channel(CHANNEL_CAPACITY);
        let (tx_primary_messages, rx_primary_messages) = channel(CHANNEL_CAPACITY);
        let (tx_helper_requests, rx_helper_requests) = channel(CHANNEL_CAPACITY);
        let (tx_get_block_commands, rx_get_block_commands) = channel(CHANNEL_CAPACITY);
        let (tx_batches, rx_batches) = channel(CHANNEL_CAPACITY);
        let (tx_block_removal_commands, rx_block_removal_commands) = channel(CHANNEL_CAPACITY);
        let (tx_batch_removal, rx_batch_removal) = channel(CHANNEL_CAPACITY);
        let (tx_block_synchronizer_commands, rx_block_synchronizer_commands) =
            channel(CHANNEL_CAPACITY);
        let (tx_certificate_responses, rx_certificate_responses) = channel(CHANNEL_CAPACITY);
        let (tx_payload_availability_responses, rx_payload_availability_responses) =
            channel(CHANNEL_CAPACITY);

        // Write the parameters to the logs.
        parameters.tracing();

        // Atomic variable use to synchronize all tasks with the latest consensus round. This is only
        // used for cleanup. The only task that write into this variable is `GarbageCollector`.
        let consensus_round = Arc::new(AtomicU64::new(0));

        // Spawn the network receiver listening to messages from the other primaries.
        let address = committee
            .primary(&name)
            .expect("Our public key or worker id is not in the committee")
            .primary_to_primary;
        let address = address
            .replace(0, |_protocol| Some(Protocol::Ip4(Primary::INADDR_ANY)))
            .unwrap();
        PrimaryReceiverHandler {
            tx_primary_messages: tx_primary_messages.clone(),
            tx_helper_requests,
            tx_payload_availability_responses,
            tx_certificate_responses,
        }
        .spawn(address.clone(), parameters.max_concurrent_requests);
        info!(
            "Primary {} listening to primary messages on {}",
            name.encode_base64(),
            address
        );

        // Spawn the network receiver listening to messages from our workers.
        let address = committee
            .primary(&name)
            .expect("Our public key or worker id is not in the committee")
            .worker_to_primary;
        let address = address
            .replace(0, |_protocol| Some(Protocol::Ip4(Primary::INADDR_ANY)))
            .unwrap();
        WorkerReceiverHandler {
            tx_our_digests,
            tx_others_digests,
            tx_batches,
            tx_batch_removal,
        }
        .spawn(address.clone());
        info!(
            "Primary {} listening to workers messages on {}",
            name.encode_base64(),
            address
        );

        // The `Synchronizer` provides auxiliary methods helping the `Core` to sync.
        let synchronizer = Synchronizer::new(
            name.clone(),
            &committee,
            certificate_store.clone(),
            payload_store.clone(),
            /* tx_header_waiter */ tx_sync_headers,
            /* tx_certificate_waiter */ tx_sync_certificates,
        );

        // The `SignatureService` is used to require signatures on specific digests.
        let signature_service = SignatureService::new(signer);

        // The `Core` receives and handles headers, votes, and certificates from the other primaries.
        let primary_handle = Core::spawn(
            name.clone(),
            committee.clone(),
            header_store.clone(),
            certificate_store.clone(),
            synchronizer,
            signature_service.clone(),
            consensus_round.clone(),
            parameters.gc_depth,
            /* rx_primaries */ rx_primary_messages,
            /* rx_header_waiter */ rx_headers_loopback,
            /* rx_certificate_waiter */ rx_certificates_loopback,
            /* rx_proposer */ rx_headers,
            tx_consensus,
            /* tx_proposer */ tx_parents,
        );

        // Keeps track of the latest consensus round and allows other tasks to clean up their their internal state
        GarbageCollector::spawn(&name, &committee, consensus_round.clone(), rx_consensus);

        // Receives batch digests from other workers. They are only used to validate headers.
        PayloadReceiver::spawn(
            payload_store.clone(),
            /* rx_workers */ rx_others_digests,
        );

        let block_synchronizer_handler = Arc::new(BlockSynchronizerHandler::new(
            tx_block_synchronizer_commands,
            tx_primary_messages,
            certificate_store.clone(),
            parameters
                .block_synchronizer
                .handler_certificate_deliver_timeout,
        ));

        // Retrieves a block's data by contacting the worker nodes that contain the
        // underlying batches and their transactions.
        BlockWaiter::spawn(
            name.clone(),
            committee.clone(),
            rx_get_block_commands,
            rx_batches,
            block_synchronizer_handler.clone(),
        );

        // Indicator variable for the gRPC server
        let internal_consensus = dag.is_none();

        // Orchestrates the removal of blocks across the primary and worker nodes.
        BlockRemover::spawn(
            name.clone(),
            committee.clone(),
            certificate_store.clone(),
            header_store,
            payload_store.clone(),
            dag.clone(),
            PrimaryToWorkerNetwork::default(),
            rx_block_removal_commands,
            rx_batch_removal,
        );

        // Responsible for finding missing blocks (certificates) and fetching
        // them from the primary peers by synchronizing also their batches.
        BlockSynchronizer::spawn(
            name.clone(),
            committee.clone(),
            rx_block_synchronizer_commands,
            rx_certificate_responses,
            rx_payload_availability_responses,
            PrimaryNetwork::default(),
            payload_store.clone(),
            certificate_store.clone(),
            parameters.block_synchronizer,
        );

        // Whenever the `Synchronizer` does not manage to validate a header due to missing parent certificates of
        // batch digests, it commands the `HeaderWaiter` to synchronize with other nodes, wait for their reply, and
        // re-schedule execution of the header once we have all missing data.
        HeaderWaiter::spawn(
            name.clone(),
            committee.clone(),
            certificate_store.clone(),
            payload_store.clone(),
            consensus_round.clone(),
            parameters.gc_depth,
            parameters.sync_retry_delay,
            parameters.sync_retry_nodes,
            /* rx_synchronizer */ rx_sync_headers,
            /* tx_core */ tx_headers_loopback,
        );

        // The `CertificateWaiter` waits to receive all the ancestors of a certificate before looping it back to the
        // `Core` for further processing.
        CertificateWaiter::spawn(
            certificate_store.clone(),
            consensus_round,
            parameters.gc_depth,
            /* rx_synchronizer */ rx_sync_certificates,
            /* tx_core */ tx_certificates_loopback,
        );

        // When the `Core` collects enough parent certificates, the `Proposer` generates a new header with new batch
        // digests from our workers and it back to the `Core`.
        Proposer::spawn(
            name.clone(),
            &committee,
            signature_service,
            parameters.header_size,
            parameters.max_header_delay,
            /* rx_core */ rx_parents,
            /* rx_workers */ rx_our_digests,
            /* tx_core */ tx_headers,
        );

        // The `Helper` is dedicated to reply to certificates & payload availability requests
        // from other primaries.
        Helper::spawn(
            name.clone(),
            committee.clone(),
            certificate_store,
            payload_store,
            rx_helper_requests,
        );

        if !internal_consensus {
            // Spawn a grpc server to accept requests from external consensus layer.
            ConsensusAPIGrpc::spawn(
                parameters.consensus_api_grpc.socket_addr,
                tx_get_block_commands,
                tx_block_removal_commands,
                parameters.consensus_api_grpc.get_collections_timeout,
                parameters.consensus_api_grpc.remove_collections_timeout,
<<<<<<< HEAD
                block_synchronizer_handler,
                dag,
=======
                dag,
                committee.clone(),
>>>>>>> 480d7c3a
            );
        }

        // NOTE: This log entry is used to compute performance.
        info!(
            "Primary {} successfully booted on {}",
            name.encode_base64(),
            committee
                .primary(&name)
                .expect("Our public key or worker id is not in the committee")
                .primary_to_primary
        );

        primary_handle
    }
}

/// Defines how the network receiver handles incoming primary messages.
#[derive(Clone)]
struct PrimaryReceiverHandler<PublicKey: VerifyingKey> {
    tx_primary_messages: Sender<PrimaryMessage<PublicKey>>,
    tx_helper_requests: Sender<PrimaryMessage<PublicKey>>,
    tx_payload_availability_responses: Sender<PayloadAvailabilityResponse<PublicKey>>,
    tx_certificate_responses: Sender<CertificatesResponse<PublicKey>>,
}

impl<PublicKey: VerifyingKey> PrimaryReceiverHandler<PublicKey> {
    fn spawn(self, address: Multiaddr, max_concurrent_requests: usize) {
        tokio::spawn(async move {
            let mut config = mysten_network::config::Config::new();
            config.concurrency_limit_per_connection = Some(max_concurrent_requests);
            config
                .server_builder()
                .add_service(PrimaryToPrimaryServer::new(self))
                .bind(&address)
                .await
                .unwrap()
                .serve()
                .await
        });
    }
}

#[async_trait]
impl<PublicKey: VerifyingKey> PrimaryToPrimary for PrimaryReceiverHandler<PublicKey> {
    async fn send_message(
        &self,
        request: Request<BincodeEncodedPayload>,
    ) -> Result<Response<Empty>, Status> {
        let message: PrimaryMessage<PublicKey> = request
            .into_inner()
            .deserialize()
            .map_err(|e| Status::invalid_argument(e.to_string()))?;

        match message {
            PrimaryMessage::CertificatesRequest(_, _) => self
                .tx_helper_requests
                .send(message)
                .await
                .expect("Failed to send primary message"),
            PrimaryMessage::CertificatesBatchRequest { .. } => self
                .tx_helper_requests
                .send(message)
                .await
                .expect("Failed to send primary message"),
            PrimaryMessage::CertificatesBatchResponse { certificates, from } => self
                .tx_certificate_responses
                .send(CertificatesResponse {
                    certificates: certificates.to_vec(),
                    from: from.clone(),
                })
                .await
                .expect("Failed to send primary message"),
            PrimaryMessage::PayloadAvailabilityRequest { .. } => self
                .tx_helper_requests
                .send(message)
                .await
                .expect("Failed to send primary message"),
            PrimaryMessage::PayloadAvailabilityResponse {
                payload_availability,
                from,
            } => self
                .tx_payload_availability_responses
                .send(PayloadAvailabilityResponse {
                    block_ids: payload_availability.to_vec(),
                    from: from.clone(),
                })
                .await
                .expect("Failed to send primary message"),
            _ => self
                .tx_primary_messages
                .send(message)
                .await
                .expect("Failed to send certificate"),
        }

        Ok(Response::new(Empty {}))
    }
}

/// Defines how the network receiver handles incoming workers messages.
#[derive(Clone)]
struct WorkerReceiverHandler {
    tx_our_digests: Sender<(BatchDigest, WorkerId)>,
    tx_others_digests: Sender<(BatchDigest, WorkerId)>,
    tx_batches: Sender<BatchResult>,
    tx_batch_removal: Sender<DeleteBatchResult>,
}

impl WorkerReceiverHandler {
    fn spawn(self, address: Multiaddr) {
        tokio::spawn(async move {
            let config = mysten_network::config::Config::default();
            config
                .server_builder()
                .add_service(WorkerToPrimaryServer::new(self))
                .bind(&address)
                .await
                .unwrap()
                .serve()
                .await
        });
    }
}

#[async_trait]
impl WorkerToPrimary for WorkerReceiverHandler {
    async fn send_message(
        &self,
        request: Request<BincodeEncodedPayload>,
    ) -> Result<Response<Empty>, Status> {
        let message: WorkerPrimaryMessage = request
            .into_inner()
            .deserialize()
            .map_err(|e| Status::invalid_argument(e.to_string()))?;

        match message {
            WorkerPrimaryMessage::OurBatch(digest, worker_id) => self
                .tx_our_digests
                .send((digest, worker_id))
                .await
                .expect("Failed to send workers' digests"),
            WorkerPrimaryMessage::OthersBatch(digest, worker_id) => self
                .tx_others_digests
                .send((digest, worker_id))
                .await
                .expect("Failed to send workers' digests"),
            WorkerPrimaryMessage::RequestedBatch(digest, transactions) => self
                .tx_batches
                .send(Ok(BatchMessage {
                    id: digest,
                    transactions,
                }))
                .await
                .expect("Failed to send batch result"),
            WorkerPrimaryMessage::DeletedBatches(batch_ids) => self
                .tx_batch_removal
                .send(Ok(DeleteBatchMessage { ids: batch_ids }))
                .await
                .expect("Failed to send batch delete result"),
            WorkerPrimaryMessage::Error(error) => match error.clone() {
                WorkerPrimaryError::RequestedBatchNotFound(digest) => self
                    .tx_batches
                    .send(Err(BatchMessageError { id: digest }))
                    .await
                    .expect("Failed to send batch result"),
                WorkerPrimaryError::ErrorWhileDeletingBatches(batch_ids) => self
                    .tx_batch_removal
                    .send(Err(DeleteBatchMessage { ids: batch_ids }))
                    .await
                    .expect("Failed to send error batch delete result"),
            },
        }

        Ok(Response::new(Empty {}))
    }
}<|MERGE_RESOLUTION|>--- conflicted
+++ resolved
@@ -310,13 +310,9 @@
                 tx_block_removal_commands,
                 parameters.consensus_api_grpc.get_collections_timeout,
                 parameters.consensus_api_grpc.remove_collections_timeout,
-<<<<<<< HEAD
                 block_synchronizer_handler,
                 dag,
-=======
-                dag,
                 committee.clone(),
->>>>>>> 480d7c3a
             );
         }
 
