// Copyright (c) 2021, Facebook, Inc. and its affiliates
// Copyright (c) 2022, Mysten Labs, Inc.
// SPDX-License-Identifier: Apache-2.0
#![warn(
    future_incompatible,
    nonstandard_style,
    rust_2018_idioms,
    rust_2021_compatibility
)]

mod aggregators;
mod block_remover;
// TODO [#175][#127]: re-plug the blocksynchronzier
#[allow(dead_code)]
mod block_synchronizer;
mod block_waiter;
mod certificate_waiter;
mod core;
mod garbage_collector;
mod grpc_server;
mod header_waiter;
mod helper;
mod payload_receiver;
mod primary;
mod proposer;
mod synchronizer;
mod utils;

#[cfg(test)]
#[path = "tests/common.rs"]
mod common;

pub use crate::{
    block_remover::{BlockRemover, BlockRemoverCommand, DeleteBatchMessage},
<<<<<<< HEAD
    block_synchronizer::responses::PayloadAvailabilityResponse,
    block_waiter::{BlockCommand, BlockWaiter},
=======
    block_synchronizer::responses::{CertificatesResponse, PayloadAvailabilityResponse},
    block_waiter::{BatchMessage, BlockCommand, BlockWaiter},
>>>>>>> bb701fcc
    primary::{
        PayloadToken, Primary, PrimaryWorkerMessage, WorkerPrimaryError, WorkerPrimaryMessage,
        CHANNEL_CAPACITY,
    },
};<|MERGE_RESOLUTION|>--- conflicted
+++ resolved
@@ -32,13 +32,8 @@
 
 pub use crate::{
     block_remover::{BlockRemover, BlockRemoverCommand, DeleteBatchMessage},
-<<<<<<< HEAD
-    block_synchronizer::responses::PayloadAvailabilityResponse,
+    block_synchronizer::responses::{CertificatesResponse, PayloadAvailabilityResponse},
     block_waiter::{BlockCommand, BlockWaiter},
-=======
-    block_synchronizer::responses::{CertificatesResponse, PayloadAvailabilityResponse},
-    block_waiter::{BatchMessage, BlockCommand, BlockWaiter},
->>>>>>> bb701fcc
     primary::{
         PayloadToken, Primary, PrimaryWorkerMessage, WorkerPrimaryError, WorkerPrimaryMessage,
         CHANNEL_CAPACITY,
