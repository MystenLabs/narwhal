--- conflicted
+++ resolved
@@ -1,15 +1,12 @@
 // Copyright (c) 2022, Mysten Labs, Inc.
 // SPDX-License-Identifier: Apache-2.0
 
-<<<<<<< HEAD
-use self::configuration::NarwhalConfiguration;
-use self::validator::NarwhalValidator;
-use crate::{block_synchronizer::handler::Handler, BlockCommand, BlockRemoverCommand};
-=======
 use self::{configuration::NarwhalConfiguration, validator::NarwhalValidator};
-use crate::{grpc_server::proposer::NarwhalProposer, BlockCommand, BlockRemoverCommand};
+use crate::{
+    block_synchronizer::handler::Handler, grpc_server::proposer::NarwhalProposer, BlockCommand,
+    BlockRemoverCommand,
+};
 use config::Committee;
->>>>>>> 480d7c3a
 use consensus::dag::Dag;
 use crypto::traits::VerifyingKey;
 use multiaddr::Multiaddr;
@@ -22,47 +19,32 @@
 mod proposer;
 mod validator;
 
-<<<<<<< HEAD
 pub struct ConsensusAPIGrpc<
     PublicKey: VerifyingKey,
     SynchronizerHandler: Handler<PublicKey> + Send + Sync + 'static,
 > {
-=======
-pub struct ConsensusAPIGrpc<PublicKey: VerifyingKey> {
->>>>>>> 480d7c3a
     socket_addr: Multiaddr,
     tx_get_block_commands: Sender<BlockCommand>,
     tx_block_removal_commands: Sender<BlockRemoverCommand>,
     get_collections_timeout: Duration,
     remove_collections_timeout: Duration,
-<<<<<<< HEAD
     block_synchronizer_handler: Arc<SynchronizerHandler>,
     dag: Option<Arc<Dag<PublicKey>>>,
+    committee: Committee<PublicKey>,
 }
 
 impl<PublicKey: VerifyingKey, SynchronizerHandler: Handler<PublicKey> + Send + Sync + 'static>
     ConsensusAPIGrpc<PublicKey, SynchronizerHandler>
 {
-=======
-    dag: Option<Arc<Dag<PublicKey>>>,
-    committee: Committee<PublicKey>,
-}
-
-impl<PublicKey: VerifyingKey> ConsensusAPIGrpc<PublicKey> {
->>>>>>> 480d7c3a
     pub fn spawn(
         socket_addr: Multiaddr,
         tx_get_block_commands: Sender<BlockCommand>,
         tx_block_removal_commands: Sender<BlockRemoverCommand>,
         get_collections_timeout: Duration,
         remove_collections_timeout: Duration,
-<<<<<<< HEAD
         block_synchronizer_handler: Arc<SynchronizerHandler>,
         dag: Option<Arc<Dag<PublicKey>>>,
-=======
-        dag: Option<Arc<Dag<PublicKey>>>,
         committee: Committee<PublicKey>,
->>>>>>> 480d7c3a
     ) {
         tokio::spawn(async move {
             let _ = Self {
@@ -71,13 +53,9 @@
                 tx_block_removal_commands,
                 get_collections_timeout,
                 remove_collections_timeout,
-<<<<<<< HEAD
                 block_synchronizer_handler,
                 dag,
-=======
-                dag,
                 committee,
->>>>>>> 480d7c3a
             }
             .run()
             .await
