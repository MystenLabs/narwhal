// Copyright (c) 2022, Mysten Labs, Inc.
// SPDX-License-Identifier: Apache-2.0

use self::validator::NarwhalValidator;
use crate::{BlockCommand, BlockRemoverCommand};
use multiaddr::Multiaddr;
use std::time::Duration;
use tokio::sync::mpsc::Sender;
use tracing::error;
use types::ValidatorServer;

mod validator;

pub struct ConsensusAPIGrpc {
    socket_addr: Multiaddr,
    tx_get_block_commands: Sender<BlockCommand>,
    tx_block_removal_commands: Sender<BlockRemoverCommand>,
    get_collections_timeout: Duration,
<<<<<<< HEAD
    tx_block_removal_commands: Sender<BlockRemoverCommand>,
=======
>>>>>>> 1b4776df
    remove_collections_timeout: Duration,
}

impl ConsensusAPIGrpc {
    pub fn spawn(
        socket_addr: Multiaddr,
        tx_get_block_commands: Sender<BlockCommand>,
        tx_block_removal_commands: Sender<BlockRemoverCommand>,
        get_collections_timeout: Duration,
<<<<<<< HEAD
        tx_block_removal_commands: Sender<BlockRemoverCommand>,
=======
>>>>>>> 1b4776df
        remove_collections_timeout: Duration,
    ) {
        tokio::spawn(async move {
            let _ = Self {
                socket_addr,
                tx_get_block_commands,
                tx_block_removal_commands,
                get_collections_timeout,
<<<<<<< HEAD
                tx_block_removal_commands,
=======
>>>>>>> 1b4776df
                remove_collections_timeout,
            }
            .run()
            .await
            .map_err(|e| error!("{:?}", e));
        });
    }

    async fn run(&mut self) -> Result<(), Box<dyn std::error::Error>> {
        let narwhal = NarwhalValidator::new(
            self.tx_get_block_commands.to_owned(),
            self.tx_block_removal_commands.to_owned(),
            self.get_collections_timeout,
<<<<<<< HEAD
            self.tx_block_removal_commands.to_owned(),
=======
>>>>>>> 1b4776df
            self.remove_collections_timeout,
        );

        let config = mysten_network::config::Config::default();
        config
            .server_builder()
            .add_service(ValidatorServer::new(narwhal))
            .bind(&self.socket_addr)
            .await?
            .serve()
            .await?;

        Ok(())
    }
}<|MERGE_RESOLUTION|>--- conflicted
+++ resolved
@@ -16,10 +16,6 @@
     tx_get_block_commands: Sender<BlockCommand>,
     tx_block_removal_commands: Sender<BlockRemoverCommand>,
     get_collections_timeout: Duration,
-<<<<<<< HEAD
-    tx_block_removal_commands: Sender<BlockRemoverCommand>,
-=======
->>>>>>> 1b4776df
     remove_collections_timeout: Duration,
 }
 
@@ -29,10 +25,6 @@
         tx_get_block_commands: Sender<BlockCommand>,
         tx_block_removal_commands: Sender<BlockRemoverCommand>,
         get_collections_timeout: Duration,
-<<<<<<< HEAD
-        tx_block_removal_commands: Sender<BlockRemoverCommand>,
-=======
->>>>>>> 1b4776df
         remove_collections_timeout: Duration,
     ) {
         tokio::spawn(async move {
@@ -41,10 +33,6 @@
                 tx_get_block_commands,
                 tx_block_removal_commands,
                 get_collections_timeout,
-<<<<<<< HEAD
-                tx_block_removal_commands,
-=======
->>>>>>> 1b4776df
                 remove_collections_timeout,
             }
             .run()
@@ -58,10 +46,6 @@
             self.tx_get_block_commands.to_owned(),
             self.tx_block_removal_commands.to_owned(),
             self.get_collections_timeout,
-<<<<<<< HEAD
-            self.tx_block_removal_commands.to_owned(),
-=======
->>>>>>> 1b4776df
             self.remove_collections_timeout,
         );
 
