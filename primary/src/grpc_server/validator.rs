// Copyright (c) 2022, Mysten Labs, Inc.
// SPDX-License-Identifier: Apache-2.0
use std::time::Duration;

use crate::{block_waiter::GetBlockResponse, BlockCommand, BlockRemoverCommand};
use tokio::{
    sync::{mpsc::channel, mpsc::Sender, oneshot},
    time::timeout,
};
use tonic::{Request, Response, Status};
use types::{
<<<<<<< HEAD
    BatchMessageProto, BlockError, CertificateDigest, CertificateDigestProto,
    CollectionRetrievalResult, Empty, GetCollectionsRequest, GetCollectionsResponse,
    ReadCausalRequest, ReadCausalResponse, RemoveCollectionsRequest, Validator,
=======
    BatchMessageProto, BlockError, BlockRemoverErrorKind, CertificateDigest,
    CertificateDigestProto, CollectionRetrievalResult, Empty, GetCollectionsRequest,
    GetCollectionsResponse, RemoveCollectionsRequest, Validator,
>>>>>>> 1b4776df
};

#[derive(Debug)]
pub struct NarwhalValidator {
    tx_get_block_commands: Sender<BlockCommand>,
    tx_block_removal_commands: Sender<BlockRemoverCommand>,
    get_collections_timeout: Duration,
<<<<<<< HEAD
    tx_block_removal_commands: Sender<BlockRemoverCommand>,
=======
>>>>>>> 1b4776df
    remove_collections_timeout: Duration,
}

impl NarwhalValidator {
    pub fn new(
        tx_get_block_commands: Sender<BlockCommand>,
        tx_block_removal_commands: Sender<BlockRemoverCommand>,
        get_collections_timeout: Duration,
<<<<<<< HEAD
        tx_block_removal_commands: Sender<BlockRemoverCommand>,
=======
>>>>>>> 1b4776df
        remove_collections_timeout: Duration,
    ) -> Self {
        Self {
            tx_get_block_commands,
            tx_block_removal_commands,
            get_collections_timeout,
<<<<<<< HEAD
            tx_block_removal_commands,
=======
>>>>>>> 1b4776df
            remove_collections_timeout,
        }
    }
}

#[tonic::async_trait]
impl Validator for NarwhalValidator {
<<<<<<< HEAD
    async fn read_causal(
        &self,
        _request: Request<ReadCausalRequest>,
    ) -> Result<Response<ReadCausalResponse>, Status> {
        Err(Status::internal("Not Implemented"))
    }

=======
>>>>>>> 1b4776df
    async fn remove_collections(
        &self,
        request: Request<RemoveCollectionsRequest>,
    ) -> Result<Response<Empty>, Status> {
        let collection_ids = request.into_inner().collection_ids;
        let remove_collections_response = if !collection_ids.is_empty() {
            let (tx_remove_block, mut rx_remove_block) = channel(1);
            let ids = parse_certificate_digests(collection_ids)?;
            self.tx_block_removal_commands
                .send(BlockRemoverCommand::RemoveBlocks {
                    ids,
                    sender: tx_remove_block,
                })
                .await
<<<<<<< HEAD
                .map_err(|err| Status::internal(format!("Send Error: {:?}", err)))?;
            match timeout(self.remove_collections_timeout, rx_remove_block.recv()).await {
                Ok(Some(result)) => match result {
                    Ok(_) => Ok(Empty {}),
=======
                .map_err(|err| Status::internal(format!("Send Error: {err:?}")))?;
            match timeout(self.remove_collections_timeout, rx_remove_block.recv())
                .await
                .map_err(|_err| Status::internal("Timeout, no result has been received in time"))?
            {
                Some(result) => match result {
                    Ok(_) => Ok(Empty {}),
                    Err(remove_block_error)
                        if remove_block_error.error == BlockRemoverErrorKind::Timeout =>
                    {
                        Err(Status::internal(
                            "Timeout, no result has been received in time",
                        ))
                    }
>>>>>>> 1b4776df
                    Err(remove_block_error) => Err(Status::internal(format!(
                        "Removal Error: {:?}",
                        remove_block_error.error
                    ))),
                },
<<<<<<< HEAD
                Ok(None) => Err(Status::internal(
                    "Removal channel closed, no result has been received.",
                )),
                Err(_) => Err(Status::internal(
                    "Timeout, no result has been received in time",
                )),
=======
                None => Err(Status::internal(
                    "Removal channel closed, no result has been received.",
                )),
>>>>>>> 1b4776df
            }
        } else {
            Err(Status::invalid_argument(
                "Attemped to remove no collections!",
            ))
        };
        remove_collections_response.map(Response::new)
    }

    async fn get_collections(
        &self,
        request: Request<GetCollectionsRequest>,
    ) -> Result<Response<GetCollectionsResponse>, Status> {
        let collection_ids = request.into_inner().collection_ids;
        let get_collections_response = if !collection_ids.is_empty() {
            let (tx_get_blocks, rx_get_blocks) = oneshot::channel();
            let ids = parse_certificate_digests(collection_ids)?;
            self.tx_get_block_commands
                .send(BlockCommand::GetBlocks {
                    ids,
                    sender: tx_get_blocks,
                })
                .await
<<<<<<< HEAD
                .map_err(|err| Status::internal(format!("Send Error: {:?}", err)))?;
            match timeout(self.get_collections_timeout, rx_get_blocks).await {
                Ok(Ok(result)) => {
                    match result {
                        Ok(blocks_response) => {
                            let mut retrieval_results = vec![];
                            for block_result in blocks_response.blocks {
                                retrieval_results.extend(get_collection_retrieval_results(block_result));
                            }
                            Ok(GetCollectionsResponse {
                                result: retrieval_results,
                            })
                        },
                        Err(err) => {
                            Err(Status::internal(format!("Expected to receive a successful get blocks result, instead got error: {:?}", err)))
                        }
=======
                .map_err(|err| Status::internal(format!("Send Error: {err:?}")))?;
            match timeout(self.get_collections_timeout, rx_get_blocks)
                .await
                .map_err(|_err| Status::internal("Timeout, no result has been received in time"))?
                .map_err(|_err| Status::internal("Fetch Error, no result has been received"))?
            {
                Ok(blocks_response) => {
                    let mut retrieval_results = vec![];
                    for block_result in blocks_response.blocks {
                        retrieval_results.extend(get_collection_retrieval_results(block_result));
>>>>>>> 1b4776df
                    }
                    Ok(GetCollectionsResponse {
                        result: retrieval_results,
                    })
                }
                Err(err) => Err(Status::internal(format!(
                    "Expected to receive a successful get blocks result, instead got error: {err:?}",
                ))),
            }
        } else {
            Err(Status::invalid_argument(
                "Attemped fetch of no collections!",
            ))
        };
        get_collections_response.map(Response::new)
    }
}

fn get_collection_retrieval_results(
    block_result: Result<GetBlockResponse, BlockError>,
) -> Vec<CollectionRetrievalResult> {
    match block_result {
        Ok(block_response) => {
            let mut collection_retrieval_results = vec![];
            for batch in block_response.batches {
                collection_retrieval_results.push(CollectionRetrievalResult {
                    retrieval_result: Some(types::RetrievalResult::Batch(BatchMessageProto::from(
                        batch,
                    ))),
                });
            }
            collection_retrieval_results
        }
        Err(block_error) => {
            vec![CollectionRetrievalResult {
                retrieval_result: Some(types::RetrievalResult::Error(block_error.into())),
            }]
        }
    }
}

fn parse_certificate_digests(
    collection_ids: Vec<CertificateDigestProto>,
) -> Result<Vec<CertificateDigest>, Status> {
    let mut ids = vec![];
    for collection_id in collection_ids {
        ids.push(
            collection_id.try_into().map_err(|err| {
                Status::invalid_argument(format!("Could not serialize: {:?}", err))
            })?,
        );
    }
    Ok(ids)
}<|MERGE_RESOLUTION|>--- conflicted
+++ resolved
@@ -9,15 +9,10 @@
 };
 use tonic::{Request, Response, Status};
 use types::{
-<<<<<<< HEAD
-    BatchMessageProto, BlockError, CertificateDigest, CertificateDigestProto,
-    CollectionRetrievalResult, Empty, GetCollectionsRequest, GetCollectionsResponse,
-    ReadCausalRequest, ReadCausalResponse, RemoveCollectionsRequest, Validator,
-=======
     BatchMessageProto, BlockError, BlockRemoverErrorKind, CertificateDigest,
     CertificateDigestProto, CollectionRetrievalResult, Empty, GetCollectionsRequest,
-    GetCollectionsResponse, RemoveCollectionsRequest, Validator,
->>>>>>> 1b4776df
+    GetCollectionsResponse, ReadCausalRequest, ReadCausalResponse, RemoveCollectionsRequest,
+    Validator,
 };
 
 #[derive(Debug)]
@@ -25,10 +20,6 @@
     tx_get_block_commands: Sender<BlockCommand>,
     tx_block_removal_commands: Sender<BlockRemoverCommand>,
     get_collections_timeout: Duration,
-<<<<<<< HEAD
-    tx_block_removal_commands: Sender<BlockRemoverCommand>,
-=======
->>>>>>> 1b4776df
     remove_collections_timeout: Duration,
 }
 
@@ -37,20 +28,12 @@
         tx_get_block_commands: Sender<BlockCommand>,
         tx_block_removal_commands: Sender<BlockRemoverCommand>,
         get_collections_timeout: Duration,
-<<<<<<< HEAD
-        tx_block_removal_commands: Sender<BlockRemoverCommand>,
-=======
->>>>>>> 1b4776df
         remove_collections_timeout: Duration,
     ) -> Self {
         Self {
             tx_get_block_commands,
             tx_block_removal_commands,
             get_collections_timeout,
-<<<<<<< HEAD
-            tx_block_removal_commands,
-=======
->>>>>>> 1b4776df
             remove_collections_timeout,
         }
     }
@@ -58,7 +41,6 @@
 
 #[tonic::async_trait]
 impl Validator for NarwhalValidator {
-<<<<<<< HEAD
     async fn read_causal(
         &self,
         _request: Request<ReadCausalRequest>,
@@ -66,8 +48,6 @@
         Err(Status::internal("Not Implemented"))
     }
 
-=======
->>>>>>> 1b4776df
     async fn remove_collections(
         &self,
         request: Request<RemoveCollectionsRequest>,
@@ -82,12 +62,6 @@
                     sender: tx_remove_block,
                 })
                 .await
-<<<<<<< HEAD
-                .map_err(|err| Status::internal(format!("Send Error: {:?}", err)))?;
-            match timeout(self.remove_collections_timeout, rx_remove_block.recv()).await {
-                Ok(Some(result)) => match result {
-                    Ok(_) => Ok(Empty {}),
-=======
                 .map_err(|err| Status::internal(format!("Send Error: {err:?}")))?;
             match timeout(self.remove_collections_timeout, rx_remove_block.recv())
                 .await
@@ -102,24 +76,14 @@
                             "Timeout, no result has been received in time",
                         ))
                     }
->>>>>>> 1b4776df
                     Err(remove_block_error) => Err(Status::internal(format!(
                         "Removal Error: {:?}",
                         remove_block_error.error
                     ))),
                 },
-<<<<<<< HEAD
-                Ok(None) => Err(Status::internal(
-                    "Removal channel closed, no result has been received.",
-                )),
-                Err(_) => Err(Status::internal(
-                    "Timeout, no result has been received in time",
-                )),
-=======
                 None => Err(Status::internal(
                     "Removal channel closed, no result has been received.",
                 )),
->>>>>>> 1b4776df
             }
         } else {
             Err(Status::invalid_argument(
@@ -143,24 +107,6 @@
                     sender: tx_get_blocks,
                 })
                 .await
-<<<<<<< HEAD
-                .map_err(|err| Status::internal(format!("Send Error: {:?}", err)))?;
-            match timeout(self.get_collections_timeout, rx_get_blocks).await {
-                Ok(Ok(result)) => {
-                    match result {
-                        Ok(blocks_response) => {
-                            let mut retrieval_results = vec![];
-                            for block_result in blocks_response.blocks {
-                                retrieval_results.extend(get_collection_retrieval_results(block_result));
-                            }
-                            Ok(GetCollectionsResponse {
-                                result: retrieval_results,
-                            })
-                        },
-                        Err(err) => {
-                            Err(Status::internal(format!("Expected to receive a successful get blocks result, instead got error: {:?}", err)))
-                        }
-=======
                 .map_err(|err| Status::internal(format!("Send Error: {err:?}")))?;
             match timeout(self.get_collections_timeout, rx_get_blocks)
                 .await
@@ -171,7 +117,6 @@
                     let mut retrieval_results = vec![];
                     for block_result in blocks_response.blocks {
                         retrieval_results.extend(get_collection_retrieval_results(block_result));
->>>>>>> 1b4776df
                     }
                     Ok(GetCollectionsResponse {
                         result: retrieval_results,
