--- conflicted
+++ resolved
@@ -25,12 +25,7 @@
     task::JoinHandle,
     time::{sleep, timeout, Duration},
 };
-<<<<<<< HEAD
-use tokio_util::codec::{Framed, LengthDelimitedCodec};
 use types::{Batch, BatchDigest, BatchMessage, Certificate, CertificateDigest};
-=======
-use types::{Batch, BatchDigest, Certificate, CertificateDigest};
->>>>>>> d7963d37
 
 #[tokio::test]
 async fn test_successfully_retrieve_block() {
