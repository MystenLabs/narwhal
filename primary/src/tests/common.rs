// Copyright (c) 2022, Mysten Labs, Inc.
// SPDX-License-Identifier: Apache-2.0
use bincode::deserialize;
use config::WorkerId;
use crypto::ed25519::Ed25519PublicKey;
use serde::de::DeserializeOwned;
use std::time::Duration;
use store::{reopen, rocks, rocks::DBMap, Store};
use test_utils::{temp_dir, PrimaryToWorkerMockServer, CERTIFICATES_CF, HEADERS_CF, PAYLOAD_CF};
<<<<<<< HEAD
=======
use tokio::{task::JoinHandle, time::timeout};
>>>>>>> 62fad79c
use types::{BatchDigest, Certificate, CertificateDigest, Header, HeaderDigest};

use crate::PayloadToken;
use bincode::deserialize;
use serde::de::DeserializeOwned;
use std::time::Duration;
use tokio::{task::JoinHandle, time::timeout};

pub fn create_db_stores() -> (
    Store<HeaderDigest, Header<Ed25519PublicKey>>,
    Store<CertificateDigest, Certificate<Ed25519PublicKey>>,
    Store<(BatchDigest, WorkerId), PayloadToken>,
) {
    // Create a new test store.
    let rocksdb = rocks::open_cf(temp_dir(), None, &[HEADERS_CF, CERTIFICATES_CF, PAYLOAD_CF])
        .expect("Failed creating database");

    let (header_map, certificate_map, payload_map) = reopen!(&rocksdb,
        HEADERS_CF;<HeaderDigest, Header<Ed25519PublicKey>>,
        CERTIFICATES_CF;<CertificateDigest, Certificate<Ed25519PublicKey>>,
        PAYLOAD_CF;<(BatchDigest, WorkerId), PayloadToken>);

    (
        Store::new(header_map),
        Store::new(certificate_map),
        Store::new(payload_map),
    )
}

<<<<<<< HEAD
=======
// TODO: remove this duplication with an associated type
>>>>>>> 62fad79c
pub fn worker_listener<T>(
    num_of_expected_responses: i32,
    address: multiaddr::Multiaddr,
) -> JoinHandle<Vec<T>>
where
    T: Send + DeserializeOwned + 'static,
{
    tokio::spawn(async move {
        let mut recv = PrimaryToWorkerMockServer::spawn(address);
        let mut responses = Vec::new();

        loop {
            match timeout(Duration::from_secs(1), recv.recv()).await {
                Err(_) => {
                    // timeout happened - just return whatever has already
                    return responses;
                }
                Ok(Some(message)) => {
                    match deserialize::<'_, T>(&message.payload) {
                        Ok(msg) => {
                            responses.push(msg);

                            // if -1 is given, then we don't count the number of messages
                            // but we just rely to receive as many as possible until timeout
                            // happens when waiting for requests.
                            if num_of_expected_responses != -1
                                && responses.len() as i32 == num_of_expected_responses
                            {
                                return responses;
                            }
                        }
                        Err(err) => {
                            panic!("Error occurred {err}");
                        }
                    }
                }
                //  sender closed
                _ => panic!("Failed to receive network message"),
            }
        }
    })
}<|MERGE_RESOLUTION|>--- conflicted
+++ resolved
@@ -7,16 +7,9 @@
 use std::time::Duration;
 use store::{reopen, rocks, rocks::DBMap, Store};
 use test_utils::{temp_dir, PrimaryToWorkerMockServer, CERTIFICATES_CF, HEADERS_CF, PAYLOAD_CF};
-<<<<<<< HEAD
-=======
-use tokio::{task::JoinHandle, time::timeout};
->>>>>>> 62fad79c
 use types::{BatchDigest, Certificate, CertificateDigest, Header, HeaderDigest};
 
 use crate::PayloadToken;
-use bincode::deserialize;
-use serde::de::DeserializeOwned;
-use std::time::Duration;
 use tokio::{task::JoinHandle, time::timeout};
 
 pub fn create_db_stores() -> (
@@ -40,10 +33,6 @@
     )
 }
 
-<<<<<<< HEAD
-=======
-// TODO: remove this duplication with an associated type
->>>>>>> 62fad79c
 pub fn worker_listener<T>(
     num_of_expected_responses: i32,
     address: multiaddr::Multiaddr,
