--- conflicted
+++ resolved
@@ -332,10 +332,7 @@
                         },
                         ReconfigureNotification::Shutdown => return
                     }
-<<<<<<< HEAD
                     tracing::debug!("Committee updated to {}", self.committee);
-                }
-=======
                 },
 
                 // Check for a new consensus round number
@@ -343,7 +340,6 @@
                     attempt_garbage_collection = true;
                 },
 
->>>>>>> afb331ff
             }
 
             if attempt_garbage_collection {
