--- conflicted
+++ resolved
@@ -305,7 +305,6 @@
             }
 
             tokio::select! {
-<<<<<<< HEAD
                 Some(message) = self.rx_core.recv() => match message {
                     ProposerMessage::NewParents(parents, round, epoch) => {
                         // If the core already moved to the next epoch we should pull the next
@@ -314,11 +313,15 @@
                             Ordering::Greater => {
                                 let message = self.rx_reconfigure.borrow_and_update().clone();
                                 match message {
-                                    ReconfigureNotification::NewCommittee(new_committee) => {
-                                        self.update_committee(new_committee);
+                                    ReconfigureNotification::NewEpoch(new_committee) => {
+                                        self.change_epoch(new_committee);
                                     }
+                                    ReconfigureNotification::UpdateCommittee(new_committee) => {
+                                        self.committee = new_committee;
+                                    },
                                     ReconfigureNotification::Shutdown => return,
                                 }
+                                tracing::debug!("Committee updated to {}", self.committee);
                             }
                             Ordering::Less => {
                                 // We already updated the committee but the core is slow. Ignore
@@ -327,24 +330,7 @@
                             }
                             Ordering::Equal => {
                                 // Nothing to do, we can proceed.
-=======
-                Some((parents, round, epoch)) = self.rx_core.recv() => {
-                    // If the core already moved to the next epoch we should pull the next
-                    // committee as well.
-                    match epoch.cmp(&self.committee.epoch()) {
-                        Ordering::Greater => {
-                            let message = self.rx_reconfigure.borrow_and_update().clone();
-                            match message  {
-                                ReconfigureNotification::NewEpoch(new_committee) => {
-                                    self.change_epoch(new_committee);
-                                },
-                                ReconfigureNotification::UpdateCommittee(new_committee) => {
-                                    self.committee = new_committee;
-                                },
-                                ReconfigureNotification::Shutdown => return,
->>>>>>> 98131747
                             }
-                            tracing::debug!("Committee updated to {}", self.committee);
                         }
 
                         // Update the internal state with the received information.
@@ -381,7 +367,6 @@
                         ReconfigureNotification::Shutdown => return,
                     }
                     tracing::debug!("Committee updated to {}", self.committee);
-
                 }
             }
         }
