--- conflicted
+++ resolved
@@ -258,11 +258,6 @@
                                 },
                                 Reconfigure::Shutdown(_token) => return,
                             }
-<<<<<<< HEAD
-                            // TODO: investigate why we are dropping the contents of the (parents, rounds) in the current message and if we should
-                            // Not: does this assume the first such message is always for round == 0 ?
-=======
->>>>>>> 40f33bdc
                         }
                         Ordering::Less => {
                             // We already updated committee but the core is slow. Ignore the parents
@@ -279,22 +274,8 @@
                         Ordering::Greater => {
                             // We accept round bigger than our current round to jump ahead in case we were
                             // late (or just joined the network).
-<<<<<<< HEAD
-
-
-                            if parents.is_empty() {
-                                if round > self.round + 1 {
-                                    self.round = round - 1;
-                                    self.last_parents = vec![];
-                                }
-                            } else {
-                                self.round = round;
-                                self.last_parents = parents;
-                            }
-=======
                             self.round = round;
                             self.last_parents = parents;
->>>>>>> 40f33bdc
 
                         },
                         Ordering::Less => {
