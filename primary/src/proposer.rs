// Copyright(C) Facebook, Inc. and its affiliates.
// Copyright (c) 2022, Mysten Labs, Inc.
// SPDX-License-Identifier: Apache-2.0
<<<<<<< HEAD
use config::{Epoch, SharedCommittee, WorkerId};
=======
use crate::NetworkModel;
use config::{SharedCommittee, WorkerId};
>>>>>>> c7ab1c31
use crypto::{traits::VerifyingKey, Digest, Hash as _, SignatureService};
use std::cmp::Ordering;
use tokio::{
    sync::{
        mpsc::{Receiver, Sender},
        watch,
    },
    time::{sleep, Duration, Instant},
};
use tracing::{debug, warn};
use types::{BatchDigest, Certificate, Header, Round};

#[cfg(test)]
#[path = "tests/proposer_tests.rs"]
pub mod proposer_tests;

/// The proposer creates new headers and send them to the core for broadcasting and further processing.
pub struct Proposer<PublicKey: VerifyingKey> {
    /// The public key of this primary.
    name: PublicKey,
    /// The committee information.
    committee: SharedCommittee<PublicKey>,
    /// Service to sign headers.
    signature_service: SignatureService<PublicKey::Sig>,
    /// The size of the headers' payload.
    header_size: usize,
    /// The maximum delay to wait for batches' digests.
    max_header_delay: Duration,
    /// The network model in which the node operates.
    network_model: NetworkModel,

    /// Watch channel to reconfigure the committee.
    rx_committee: watch::Receiver<SharedCommittee<PublicKey>>,
    /// Receives the parents to include in the next header (along with their round number).
<<<<<<< HEAD
    rx_core: Receiver<(Vec<CertificateDigest>, Round, Epoch)>,
=======
    rx_core: Receiver<(Vec<Certificate<PublicKey>>, Round)>,
>>>>>>> c7ab1c31
    /// Receives the batches' digests from our workers.
    rx_workers: Receiver<(BatchDigest, WorkerId)>,
    /// Sends newly created headers to the `Core`.
    tx_core: Sender<Header<PublicKey>>,

    /// The current round of the dag.
    round: Round,
    /// Holds the certificates' ids waiting to be included in the next header.
    last_parents: Vec<Certificate<PublicKey>>,
    /// Holds the certificate of the last leader (if any).
    last_leader: Option<Certificate<PublicKey>>,
    /// Holds the batches' digests waiting to be included in the next header.
    digests: Vec<(BatchDigest, WorkerId)>,
    /// Keeps track of the size (in bytes) of batches' digests that we received so far.
    payload_size: usize,
}

impl<PublicKey: VerifyingKey> Proposer<PublicKey> {
    #[allow(clippy::too_many_arguments)]
    pub fn spawn(
        name: PublicKey,
        committee: SharedCommittee<PublicKey>,
        signature_service: SignatureService<PublicKey::Sig>,
        header_size: usize,
        max_header_delay: Duration,
<<<<<<< HEAD
        rx_committee: watch::Receiver<SharedCommittee<PublicKey>>,
        rx_core: Receiver<(Vec<CertificateDigest>, Round, Epoch)>,
=======
        network_model: NetworkModel,
        rx_core: Receiver<(Vec<Certificate<PublicKey>>, Round)>,
>>>>>>> c7ab1c31
        rx_workers: Receiver<(BatchDigest, WorkerId)>,
        tx_core: Sender<Header<PublicKey>>,
    ) {
        let genesis = Certificate::genesis(&committee);
        tokio::spawn(async move {
            Self {
                name,
                committee,
                signature_service,
                header_size,
                max_header_delay,
<<<<<<< HEAD
                rx_committee,
=======
                network_model,
>>>>>>> c7ab1c31
                rx_core,
                rx_workers,
                tx_core,
                round: 0,
                last_parents: genesis,
                last_leader: None,
                digests: Vec::with_capacity(2 * header_size),
                payload_size: 0,
            }
            .run()
            .await;
        });
    }

    async fn make_header(&mut self) {
        // Make a new header.
        let header = Header::new(
            self.name.clone(),
            self.round,
            self.committee.epoch(),
            self.digests.drain(..).collect(),
            self.last_parents.drain(..).map(|x| x.digest()).collect(),
            &mut self.signature_service,
        )
        .await;
        debug!("Created {:?}", header);

        #[cfg(feature = "benchmark")]
        for digest in header.payload.keys() {
            // NOTE: This log entry is used to compute performance.
            tracing::info!("Created {} -> {:?}", header, digest);
        }

        // Send the new header to the `Core` that will broadcast and process it.
        self.tx_core
            .send(header)
            .await
            .expect("Failed to send header");
    }

<<<<<<< HEAD
    /// Update the committee and cleanup internal state.
    fn update_committee(&mut self, committee: SharedCommittee<PublicKey>) {
        self.committee = committee;
        self.round = 0;
        self.last_parents = Certificate::genesis(&self.committee)
            .iter()
            .map(|x| x.digest())
            .collect();
    }

    // Main loop listening to incoming messages.
=======
    /// Update the last leader certificate. This is only relevant in partial synchrony.
    fn update_leader(&mut self) -> bool {
        let leader_name = self.committee.leader(self.round as usize);
        self.last_leader = self
            .last_parents
            .iter()
            .find(|x| x.origin() == leader_name)
            .cloned();

        if let Some(leader) = self.last_leader.as_ref() {
            debug!("Got leader {} for round {}", leader.origin(), self.round);
        }

        self.last_leader.is_some()
    }

    /// Check whether if we have (i) 2f+1 votes for the leader, (ii) f+1 nodes not voting for the leader,
    /// or (iii) there is no leader to vote for. This is only relevant in partial synchrony.
    fn enough_votes(&self) -> bool {
        let leader = match &self.last_leader {
            Some(x) => x.digest(),
            None => return true,
        };

        let mut votes_for_leader = 0;
        let mut no_votes = 0;
        for certificate in &self.last_parents {
            let stake = self.committee.stake(&certificate.origin());
            if certificate.header.parents.contains(&leader) {
                votes_for_leader += stake;
            } else {
                no_votes += stake;
            }
        }

        let mut enough_votes = votes_for_leader >= self.committee.quorum_threshold();
        if enough_votes {
            if let Some(leader) = self.last_leader.as_ref() {
                debug!(
                    "Got enough support for leader {} at round {}",
                    leader.origin(),
                    self.round
                );
            }
        }
        enough_votes |= no_votes >= self.committee.validity_threshold();
        enough_votes
    }

    /// Whether we can advance the DAG or need to wait for the leader/more votes. This is only relevant in
    /// partial synchrony. Note that if we timeout, we ignore this check and advance anyway.
    fn ready(&mut self) -> bool {
        match self.network_model {
            // In asynchrony we advance immediately.
            NetworkModel::Asynchronous => true,

            // In partial synchrony, we need to wait for the leader or for enough votes.
            NetworkModel::PartiallySynchronous => match self.round % 2 {
                0 => self.update_leader(),
                _ => self.enough_votes(),
            },
        }
    }

    /// Main loop listening to incoming messages.
>>>>>>> c7ab1c31
    pub async fn run(&mut self) {
        debug!("Dag starting at round {}", self.round);
        let mut advance = true;

        let timer = sleep(self.max_header_delay);
        tokio::pin!(timer);

        loop {
            // Check if we can propose a new header. We propose a new header when we have a quorum of parents
            // and one of the following conditions is met:
            // (i) the timer expired (we timed out on the leader or gave up gather votes for the leader),
            // (ii) we have enough digests (minimum header size) and we are on the happy path (we can vote for
            // the leader or the leader has enough votes to enable a commit). The latter condition only matters
            // in partially synchrony.
            let enough_parents = !self.last_parents.is_empty();
            let enough_digests = self.payload_size >= self.header_size;
            let timer_expired = timer.is_elapsed();

            if (timer_expired || (enough_digests && advance)) && enough_parents {
                if timer_expired && matches!(self.network_model, NetworkModel::PartiallySynchronous)
                {
                    warn!("Timer expired for round {}", self.round);
                }

                // Advance to the next round.
                self.round += 1;
                debug!("Dag moved to round {}", self.round);

                // Make a new header.
                self.make_header().await;
                self.payload_size = 0;

                // Reschedule the timer.
                let deadline = Instant::now() + self.max_header_delay;
                timer.as_mut().reset(deadline);
            }

            tokio::select! {
<<<<<<< HEAD
                // receive potential parents from the core.
                Some((parents, round, epoch)) = self.rx_core.recv() => {
                    // If the core already moved to the next epoch we should pull the next
                    // committee as well.
                    if epoch > self.committee.epoch() {
                        let new_committee = self.rx_committee.borrow_and_update().clone();
                        self.update_committee(new_committee);
                    }

                    // Ignore parents from lower rounds or epochs.
                    if round < self.round || epoch < self.committee.epoch() {
                        continue;
=======
                Some((parents, round)) = self.rx_core.recv() => {
                    // Compare the parents' round number with our current round.
                    match round.cmp(&self.round) {
                        Ordering::Greater => {
                            // We accept round bigger than our current round to jump ahead in case we were
                            // late (or just joined the network).
                            self.round = round;
                            self.last_parents = parents;
                        },
                        Ordering::Less => {
                            // Ignore parents from older rounds.
                        },
                        Ordering::Equal => {
                            // The core gives us the parents the first time they are enough to form a quorum.
                            // Then it keeps giving us all the extra parents.
                            self.last_parents.extend(parents)
                        }
>>>>>>> c7ab1c31
                    }

                    // Check whether we can advance to the next round. Note that if we timeout,
                    // we ignore this check and advance anyway.
                    advance = self.ready();
                }

                // Receive digests from our workers.
                Some((digest, worker_id)) = self.rx_workers.recv() => {
                    self.payload_size += Digest::from(digest).size();
                    self.digests.push((digest, worker_id));
                }

                // Check whether the timer expired.
                () = &mut timer => {
                    // Nothing to do.
                }

                // Check whether the committee changed.
                result = self.rx_committee.changed() => {
                    result.expect("Committee channel dropped");
                    let new_committee = self.rx_committee.borrow().clone();
                    self.update_committee(new_committee);
                }
            }
        }
    }
}<|MERGE_RESOLUTION|>--- conflicted
+++ resolved
@@ -1,12 +1,8 @@
 // Copyright(C) Facebook, Inc. and its affiliates.
 // Copyright (c) 2022, Mysten Labs, Inc.
 // SPDX-License-Identifier: Apache-2.0
-<<<<<<< HEAD
+use crate::NetworkModel;
 use config::{Epoch, SharedCommittee, WorkerId};
-=======
-use crate::NetworkModel;
-use config::{SharedCommittee, WorkerId};
->>>>>>> c7ab1c31
 use crypto::{traits::VerifyingKey, Digest, Hash as _, SignatureService};
 use std::cmp::Ordering;
 use tokio::{
@@ -41,11 +37,7 @@
     /// Watch channel to reconfigure the committee.
     rx_committee: watch::Receiver<SharedCommittee<PublicKey>>,
     /// Receives the parents to include in the next header (along with their round number).
-<<<<<<< HEAD
-    rx_core: Receiver<(Vec<CertificateDigest>, Round, Epoch)>,
-=======
-    rx_core: Receiver<(Vec<Certificate<PublicKey>>, Round)>,
->>>>>>> c7ab1c31
+    rx_core: Receiver<(Vec<Certificate<PublicKey>>, Round, Epoch)>,
     /// Receives the batches' digests from our workers.
     rx_workers: Receiver<(BatchDigest, WorkerId)>,
     /// Sends newly created headers to the `Core`.
@@ -71,13 +63,9 @@
         signature_service: SignatureService<PublicKey::Sig>,
         header_size: usize,
         max_header_delay: Duration,
-<<<<<<< HEAD
+        network_model: NetworkModel,
         rx_committee: watch::Receiver<SharedCommittee<PublicKey>>,
-        rx_core: Receiver<(Vec<CertificateDigest>, Round, Epoch)>,
-=======
-        network_model: NetworkModel,
-        rx_core: Receiver<(Vec<Certificate<PublicKey>>, Round)>,
->>>>>>> c7ab1c31
+        rx_core: Receiver<(Vec<Certificate<PublicKey>>, Round, Epoch)>,
         rx_workers: Receiver<(BatchDigest, WorkerId)>,
         tx_core: Sender<Header<PublicKey>>,
     ) {
@@ -89,11 +77,8 @@
                 signature_service,
                 header_size,
                 max_header_delay,
-<<<<<<< HEAD
+                network_model,
                 rx_committee,
-=======
-                network_model,
->>>>>>> c7ab1c31
                 rx_core,
                 rx_workers,
                 tx_core,
@@ -134,19 +119,14 @@
             .expect("Failed to send header");
     }
 
-<<<<<<< HEAD
     /// Update the committee and cleanup internal state.
     fn update_committee(&mut self, committee: SharedCommittee<PublicKey>) {
         self.committee = committee;
         self.round = 0;
-        self.last_parents = Certificate::genesis(&self.committee)
-            .iter()
-            .map(|x| x.digest())
-            .collect();
+        self.last_parents = Certificate::genesis(&self.committee);
     }
 
     // Main loop listening to incoming messages.
-=======
     /// Update the last leader certificate. This is only relevant in partial synchrony.
     fn update_leader(&mut self) -> bool {
         let leader_name = self.committee.leader(self.round as usize);
@@ -212,7 +192,6 @@
     }
 
     /// Main loop listening to incoming messages.
->>>>>>> c7ab1c31
     pub async fn run(&mut self) {
         debug!("Dag starting at round {}", self.round);
         let mut advance = true;
@@ -251,21 +230,24 @@
             }
 
             tokio::select! {
-<<<<<<< HEAD
-                // receive potential parents from the core.
                 Some((parents, round, epoch)) = self.rx_core.recv() => {
                     // If the core already moved to the next epoch we should pull the next
                     // committee as well.
-                    if epoch > self.committee.epoch() {
-                        let new_committee = self.rx_committee.borrow_and_update().clone();
-                        self.update_committee(new_committee);
+                    match epoch.cmp(&self.committee.epoch()) {
+                        Ordering::Greater => {
+                            let new_committee = self.rx_committee.borrow_and_update().clone();
+                            self.update_committee(new_committee);
+                        }
+                        Ordering::Less => {
+                            // We already updated committee but the core is slow. Ignore the parents
+                            // from older epochs.
+                            continue;
+                        },
+                        Ordering::Equal => {
+                            // Nothing to do, we can proceed.
+                        }
                     }
 
-                    // Ignore parents from lower rounds or epochs.
-                    if round < self.round || epoch < self.committee.epoch() {
-                        continue;
-=======
-                Some((parents, round)) = self.rx_core.recv() => {
                     // Compare the parents' round number with our current round.
                     match round.cmp(&self.round) {
                         Ordering::Greater => {
@@ -276,13 +258,13 @@
                         },
                         Ordering::Less => {
                             // Ignore parents from older rounds.
+                            continue;
                         },
                         Ordering::Equal => {
                             // The core gives us the parents the first time they are enough to form a quorum.
                             // Then it keeps giving us all the extra parents.
                             self.last_parents.extend(parents)
                         }
->>>>>>> c7ab1c31
                     }
 
                     // Check whether we can advance to the next round. Note that if we timeout,
