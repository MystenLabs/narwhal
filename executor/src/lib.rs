// Copyright (c) 2022, Mysten Labs, Inc.
// SPDX-License-Identifier: Apache-2.0
mod core;
mod errors;
mod state;
mod subscriber;

#[cfg(test)]
#[path = "tests/fixtures.rs"]
mod fixtures;

#[cfg(test)]
#[path = "tests/execution_state.rs"]
mod execution_state;

mod metrics;

pub use errors::{ExecutionStateError, SubscriberError, SubscriberResult};
pub use state::ExecutionIndices;

use crate::{core::Core, metrics::ExecutorMetrics, subscriber::Subscriber};
use async_trait::async_trait;
use consensus::ConsensusOutput;
use primary::BlockCommand;
use prometheus::Registry;
use serde::de::DeserializeOwned;
use std::{fmt::Debug, sync::Arc};
use store::Store;
use tokio::{sync::watch, task::JoinHandle};
use tracing::info;
<<<<<<< HEAD
use types::{
    metered_channel, BatchDigest, ReconfigureNotification, SequenceNumber, SerializedBatchMessage,
};

pub use crate::core::SingleExecutor;
=======
use types::{metered_channel, Batch, BatchDigest, ReconfigureNotification};
>>>>>>> ad05db4c

/// Default inter-task channel size.
pub const DEFAULT_CHANNEL_SIZE: usize = 1_000;

/// Convenience type representing a serialized transaction.
pub type SerializedTransaction = Vec<u8>;

/// Convenience type representing a serialized transaction digest.
pub type SerializedTransactionDigest = u64;

#[async_trait]
pub trait ExecutionState {
    /// The type of the transaction to process.
    type Transaction: DeserializeOwned + Send + Debug;

    /// The error type to return in case something went wrong during execution.
    type Error: ExecutionStateError;

    /// Simple guardrail ensuring there is a single instance using the state
    /// to call `handle_consensus_transaction`. Many instances may read the state,
    /// or use it for other purposes.
    fn ask_consensus_write_lock(&self) -> bool;

    /// Tell the state that the caller instance is no longer using calling
    //// `handle_consensus_transaction`.
    fn release_consensus_write_lock(&self);
}

/// Execution state that gets whole certificates and the corresponding batches
/// for execution. It is responsible for deduplication in case the same certificate
/// is re-delivered after a crash.
#[async_trait]
pub trait BatchExecutionState: ExecutionState {
    /// Load the last consensus index from storage.
    ///
    /// It should return the index from which it expects a replay, so one higher than
    /// the last certificate index it successfully committed. This is so it has the
    /// same semantics as `ExecutionIndices`.
    async fn load_next_certificate_index(&self) -> Result<SequenceNumber, Self::Error>;

    /// Execute the transactions and atomically persist the consensus index.
    ///
    /// TODO: This function should be allowed to return a new committee to reconfigure the system.
    async fn handle_consensus(
        &self,
        consensus_output: &ConsensusOutput,
        transaction_batches: Vec<Vec<Self::Transaction>>,
    ) -> Result<(), Self::Error>;
}

/// Execution state that executes a single transaction at a time.
#[async_trait]
pub trait SingleExecutionState: ExecutionState {
    /// The execution outcome to output.
    type Outcome;

    /// Execute the transaction and atomically persist the consensus index. This function
    /// returns an execution outcome that will be output by the executor channel. It may
    /// also return a new committee to reconfigure the system.
    async fn handle_consensus_transaction(
        &self,
        consensus_output: &ConsensusOutput,
        execution_indices: ExecutionIndices,
        transaction: Self::Transaction,
    ) -> Result<Self::Outcome, Self::Error>;

    /// Load the last consensus index from storage.
    ///
    /// It *must* return index that was last passed to `handle_consensus_transaction`.
    async fn load_execution_indices(&self) -> Result<ExecutionIndices, Self::Error>;
}

/// The output of the executor.
pub type ExecutorOutput<State> = (
    SubscriberResult<<State as SingleExecutionState>::Outcome>,
    <State as ExecutionState>::Transaction,
);

/// A client subscribing to the consensus output and executing every transaction.
pub struct Executor;

impl Executor {
    /// Spawn a new client subscriber.
    pub async fn spawn<State>(
        store: Store<BatchDigest, Batch>,
        execution_state: Arc<State>,
        tx_reconfigure: &watch::Sender<ReconfigureNotification>,
        rx_consensus: metered_channel::Receiver<ConsensusOutput>,
<<<<<<< HEAD
=======
        tx_output: Sender<ExecutorOutput<State>>,
        tx_get_block_commands: metered_channel::Sender<BlockCommand>,
>>>>>>> ad05db4c
        registry: &Registry,
    ) -> SubscriberResult<Vec<JoinHandle<()>>>
    where
        State: BatchExecutionState + Send + Sync + 'static,
        State::Error: Debug,
    {
        let metrics = ExecutorMetrics::new(registry);

        let (tx_executor, rx_executor) =
            metered_channel::channel(DEFAULT_CHANNEL_SIZE, &metrics.tx_executor);

        // Ensure there is a single consensus client modifying the execution state.
        ensure!(
            execution_state.ask_consensus_write_lock(),
            SubscriberError::OnlyOneConsensusClientPermitted
        );

        // Spawn the subscriber.
        let subscriber_handle = Subscriber::spawn(
            store.clone(),
            tx_get_block_commands,
            tx_reconfigure.subscribe(),
            rx_consensus,
            tx_executor,
        );

        // Spawn the executor's core.
        let executor_handle = Core::<State>::spawn(
            store,
            execution_state,
            tx_reconfigure.subscribe(),
            /* rx_subscriber */ rx_executor,
        );

        // Return the handle.
        info!("Consensus subscriber successfully started");

        Ok(vec![subscriber_handle, executor_handle])
    }
}<|MERGE_RESOLUTION|>--- conflicted
+++ resolved
@@ -28,15 +28,10 @@
 use store::Store;
 use tokio::{sync::watch, task::JoinHandle};
 use tracing::info;
-<<<<<<< HEAD
-use types::{
-    metered_channel, BatchDigest, ReconfigureNotification, SequenceNumber, SerializedBatchMessage,
-};
+use types::{metered_channel, Batch, BatchDigest, ReconfigureNotification, SequenceNumber};
 
+// Re-export SingleExecutor as a convenience adapter.
 pub use crate::core::SingleExecutor;
-=======
-use types::{metered_channel, Batch, BatchDigest, ReconfigureNotification};
->>>>>>> ad05db4c
 
 /// Default inter-task channel size.
 pub const DEFAULT_CHANNEL_SIZE: usize = 1_000;
@@ -125,11 +120,7 @@
         execution_state: Arc<State>,
         tx_reconfigure: &watch::Sender<ReconfigureNotification>,
         rx_consensus: metered_channel::Receiver<ConsensusOutput>,
-<<<<<<< HEAD
-=======
-        tx_output: Sender<ExecutorOutput<State>>,
         tx_get_block_commands: metered_channel::Sender<BlockCommand>,
->>>>>>> ad05db4c
         registry: &Registry,
     ) -> SubscriberResult<Vec<JoinHandle<()>>>
     where
