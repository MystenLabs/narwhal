--- conflicted
+++ resolved
@@ -13,33 +13,21 @@
 use futures::Stream;
 use multiaddr::Multiaddr;
 use rand::{rngs::StdRng, Rng, SeedableRng as _};
+use std::sync::Arc;
 use std::{
-<<<<<<< HEAD
     collections::{BTreeMap, BTreeSet, HashMap, VecDeque},
+    ops::RangeInclusive,
     pin::Pin,
-    sync::Arc,
 };
 use store::{reopen, rocks, rocks::DBMap, Store};
 use tokio::sync::mpsc::{channel, Receiver, Sender};
 use tonic::Response;
 use types::{
-    Batch, BatchDigest, BincodeEncodedPayload, Certificate, CertificateDigest, ConsensusStore,
-    Empty, Header, PrimaryToPrimary, PrimaryToPrimaryServer, PrimaryToWorker,
-    PrimaryToWorkerServer, Round, SequenceNumber, Transaction, Vote, WorkerToPrimary,
-=======
-    collections::{BTreeMap, BTreeSet, VecDeque},
-    ops::RangeInclusive,
-    pin::Pin,
-};
-use store::{rocks, Store};
-use tokio::sync::mpsc::{channel, Receiver, Sender};
-use tonic::Response;
-use types::{
     serialized_batch_digest, Batch, BatchDigest, BincodeEncodedPayload, Certificate,
-    CertificateDigest, Empty, Header, HeaderBuilder, PrimaryToPrimary, PrimaryToPrimaryServer,
-    PrimaryToWorker, PrimaryToWorkerServer, Round, Transaction, Vote, WorkerToPrimary,
->>>>>>> 480d7c3a
-    WorkerToPrimaryServer, WorkerToWorker, WorkerToWorkerServer,
+    CertificateDigest, ConsensusStore, Empty, Header, HeaderBuilder, PrimaryToPrimary,
+    PrimaryToPrimaryServer, PrimaryToWorker, PrimaryToWorkerServer, Round, SequenceNumber,
+    Transaction, Vote, WorkerToPrimary, WorkerToPrimaryServer, WorkerToWorker,
+    WorkerToWorkerServer,
 };
 
 pub const HEADERS_CF: &str = "headers";
@@ -232,93 +220,6 @@
     );
 
     Arc::new(ConsensusStore::new(last_committed_map, sequence_map))
-}
-
-// Fixture
-pub fn mock_certificate(
-    origin: Ed25519PublicKey,
-    round: Round,
-    parents: BTreeSet<CertificateDigest>,
-) -> (CertificateDigest, Certificate<Ed25519PublicKey>) {
-    let certificate = Certificate {
-        header: Header {
-            author: origin,
-            round,
-            parents,
-            ..Header::default()
-        },
-        ..Certificate::default()
-    };
-    (certificate.digest(), certificate)
-}
-
-// Creates one certificate per authority starting and finishing at the specified rounds (inclusive).
-// Outputs a VecDeque of certificates (the certificate with higher round is on the front) and a set
-// of digests to be used as parents for the certificates of the next round.
-pub fn make_optimal_certificates(
-    start: Round,
-    stop: Round,
-    initial_parents: &BTreeSet<CertificateDigest>,
-    keys: &[Ed25519PublicKey],
-) -> (
-    VecDeque<Certificate<Ed25519PublicKey>>,
-    BTreeSet<CertificateDigest>,
-) {
-    make_certificates(start, stop, initial_parents, keys, 0.0)
-}
-
-pub fn make_certificates(
-    start: Round,
-    stop: Round,
-    initial_parents: &BTreeSet<CertificateDigest>,
-    keys: &[Ed25519PublicKey],
-    failure_probability: f64,
-) -> (
-    VecDeque<Certificate<Ed25519PublicKey>>,
-    BTreeSet<CertificateDigest>,
-) {
-    let mut certificates = VecDeque::new();
-    let mut parents = initial_parents.iter().cloned().collect::<BTreeSet<_>>();
-    let mut next_parents = BTreeSet::new();
-
-    fn this_cert_parents(
-        ancestors: &BTreeSet<CertificateDigest>,
-        failure_prob: f64,
-    ) -> BTreeSet<CertificateDigest> {
-        std::iter::from_fn(|| {
-            let f: f64 = rand::thread_rng().gen();
-            if f > failure_prob {
-                Some(true)
-            } else {
-                Some(false)
-            }
-        })
-        .take(ancestors.len())
-        .zip(ancestors)
-        .flat_map(
-            |(parenthood, parent)| {
-                if parenthood {
-                    Some(*parent)
-                } else {
-                    None
-                }
-            },
-        )
-        .collect::<BTreeSet<_>>()
-    }
-
-    for round in start..=stop {
-        next_parents.clear();
-        for name in keys {
-            let this_cert_parents = this_cert_parents(&parents, failure_probability);
-
-            let (digest, certificate) = mock_certificate(name.clone(), round, this_cert_parents);
-            certificates.push_back(certificate);
-            next_parents.insert(digest);
-        }
-        parents = next_parents.clone();
-    }
-    (certificates, next_parents)
 }
 
 // Fixture
