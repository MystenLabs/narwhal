--- conflicted
+++ resolved
@@ -26,12 +26,7 @@
 tokio-util = { version = "0.7.3", features = ["codec"] }
 tonic = "0.7.2"
 tracing = "0.1.36"
-<<<<<<< HEAD
-indexmap = { version = "1.9.1", features = ["serde"] }
-itertools = "0.10.3"
 task-group = "0.2.2"
-=======
->>>>>>> 85c226f2
 
 config = { path = "../config" }
 crypto = { path = "../crypto", features = ["copy_key"] }
