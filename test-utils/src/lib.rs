// Copyright (c) 2021, Facebook, Inc. and its affiliates
// Copyright (c) 2022, Mysten Labs, Inc.
// SPDX-License-Identifier: Apache-2.0

use anemo::async_trait;
use config::{
    utils::get_available_port, Authority, Committee, Epoch, SharedWorkerCache, Stake, WorkerCache,
    WorkerId, WorkerIndex, WorkerInfo,
};
use crypto::{KeyPair, NetworkKeyPair, NetworkPublicKey, PublicKey};
use fastcrypto::{
    traits::{KeyPair as _, Signer as _},
    Digest, Hash as _,
};
use indexmap::IndexMap;
use multiaddr::Multiaddr;
use rand::{rngs::OsRng, Rng};
use std::{
    collections::{BTreeMap, BTreeSet, VecDeque},
    num::NonZeroUsize,
    ops::RangeInclusive,
    sync::Arc,
};
use store::{reopen, rocks, rocks::DBMap, Store};
use tokio::sync::mpsc::{channel, Receiver, Sender};
use tracing::info;
use types::{
    Batch, BatchDigest, Certificate, CertificateDigest, ConsensusStore, Header, HeaderBuilder,
    PrimaryMessage, PrimaryToPrimary, PrimaryToPrimaryServer, PrimaryToWorker,
<<<<<<< HEAD
    PrimaryToWorkerServer, PrimaryWorkerMessage, RequestBatchRequest, RequestBatchResponse, Round,
    SequenceNumber, Transaction, Vote, WorkerBatchRequest, WorkerBatchResponse, WorkerInfoResponse,
    WorkerMessage, WorkerPrimaryMessage, WorkerToPrimary, WorkerToPrimaryServer, WorkerToWorker,
    WorkerToWorkerServer,
=======
    PrimaryToWorkerServer, PrimaryWorkerMessage, Round, SequenceNumber, Transaction, Vote,
    WorkerBatchRequest, WorkerBatchResponse, WorkerInfoResponse, WorkerMessage,
    WorkerPrimaryMessage, WorkerSynchronizeMessage, WorkerToPrimary, WorkerToPrimaryServer,
    WorkerToWorker, WorkerToWorkerServer,
>>>>>>> 3e30eaa7
};

pub mod cluster;

pub const VOTES_CF: &str = "votes";
pub const HEADERS_CF: &str = "headers";
pub const CERTIFICATES_CF: &str = "certificates";
pub const CERTIFICATE_ID_BY_ROUND_CF: &str = "certificate_id_by_round";
pub const PAYLOAD_CF: &str = "payload";

pub fn temp_dir() -> std::path::PathBuf {
    tempfile::tempdir()
        .expect("Failed to open temporary directory")
        .into_path()
}

pub fn ensure_test_environment() {
    // One common issue when running tests on Mac is that the default ulimit is too low,
    // leading to I/O errors such as "Too many open files". Raising fdlimit to bypass it.
    // Also we can't do this in Windows, apparently.
    #[cfg(not(target_os = "windows"))]
    fdlimit::raise_fd_limit().expect("Could not raise ulimit");
}

#[macro_export]
macro_rules! test_channel {
    ($e:expr) => {
        types::metered_channel::channel(
            $e,
            &prometheus::IntGauge::new("TEST_COUNTER", "test counter").unwrap(),
        );
    };
}

// Note: use the following macros to initialize your Primary / Consensus channels
// if your test is spawning a primary and you encounter an `AllReg` error.
//
// Rationale:
// The primary initialization will try to edit a specific metric in its registry
// for its new_certificates and committeed_certificates channel. The gauge situated
// in the channel you're passing as an argument to the primary initialization is
// the replacement. If that gauge is a dummy gauge, such as the one above, the
// initialization of the primary will panic (to protect the production code against
// an erroneous mistake in editing this bootstrap logic).
#[macro_export]
macro_rules! test_committed_certificates_channel {
    ($e:expr) => {
        types::metered_channel::channel(
            $e,
            &prometheus::IntGauge::new(
                primary::PrimaryChannelMetrics::NAME_COMMITTED_CERTS,
                primary::PrimaryChannelMetrics::DESC_COMMITTED_CERTS,
            )
            .unwrap(),
        );
    };
}

#[macro_export]
macro_rules! test_new_certificates_channel {
    ($e:expr) => {
        types::metered_channel::channel(
            $e,
            &prometheus::IntGauge::new(
                primary::PrimaryChannelMetrics::NAME_NEW_CERTS,
                primary::PrimaryChannelMetrics::DESC_NEW_CERTS,
            )
            .unwrap(),
        );
    };
}

#[macro_export]
macro_rules! test_get_block_commands {
    ($e:expr) => {
        types::metered_channel::channel(
            $e,
            &prometheus::IntGauge::new(
                primary::PrimaryChannelMetrics::NAME_GET_BLOCK_COMMANDS,
                primary::PrimaryChannelMetrics::DESC_GET_BLOCK_COMMANDS,
            )
            .unwrap(),
        );
    };
}

////////////////////////////////////////////////////////////////
/// Keys, Committee
////////////////////////////////////////////////////////////////

pub fn random_key() -> KeyPair {
    KeyPair::generate(&mut OsRng)
}

////////////////////////////////////////////////////////////////
/// Headers, Votes, Certificates
////////////////////////////////////////////////////////////////

pub fn make_consensus_store(store_path: &std::path::Path) -> Arc<ConsensusStore> {
    const LAST_COMMITTED_CF: &str = "last_committed";
    const SEQUENCE_CF: &str = "sequence";

    let rocksdb = rocks::open_cf(store_path, None, &[LAST_COMMITTED_CF, SEQUENCE_CF])
        .expect("Failed creating database");

    let (last_committed_map, sequence_map) = reopen!(&rocksdb,
        LAST_COMMITTED_CF;<PublicKey, Round>,
        SEQUENCE_CF;<SequenceNumber, CertificateDigest>
    );

    Arc::new(ConsensusStore::new(last_committed_map, sequence_map))
}

pub fn fixture_payload(number_of_batches: u8) -> IndexMap<BatchDigest, WorkerId> {
    let mut payload: IndexMap<BatchDigest, WorkerId> = IndexMap::new();

    for _ in 0..number_of_batches {
        let batch_digest = batch().digest();

        payload.insert(batch_digest, 0);
    }

    payload
}

// will create a batch with randomly formed transactions
// dictated by the parameter number_of_transactions
pub fn fixture_batch_with_transactions(number_of_transactions: u32) -> Batch {
    let transactions = (0..number_of_transactions)
        .map(|_v| transaction())
        .collect();

    Batch(transactions)
}

// Fixture
pub fn transaction() -> Transaction {
    // generate random value transactions, but the length will be always 100 bytes
    (0..100).map(|_v| rand::random::<u8>()).collect()
}

#[derive(Clone)]
pub struct PrimaryToPrimaryMockServer {
    sender: Sender<PrimaryMessage>,
}

impl PrimaryToPrimaryMockServer {
    pub fn spawn(
        network_keypair: NetworkKeyPair,
        address: Multiaddr,
    ) -> (Receiver<PrimaryMessage>, anemo::Network) {
        let addr = network::multiaddr_to_address(&address).unwrap();
        let (sender, receiver) = channel(1);
        let service = PrimaryToPrimaryServer::new(Self { sender });

        let routes = anemo::Router::new().add_rpc_service(service);
        let network = anemo::Network::bind(addr)
            .server_name("narwhal")
            .private_key(network_keypair.private().0.to_bytes())
            .start(routes)
            .unwrap();
        info!("starting network on: {}", network.local_addr());
        (receiver, network)
    }
}

#[async_trait]
impl PrimaryToPrimary for PrimaryToPrimaryMockServer {
    async fn send_message(
        &self,
        request: anemo::Request<PrimaryMessage>,
    ) -> Result<anemo::Response<()>, anemo::rpc::Status> {
        let message = request.into_body();

        self.sender.send(message).await.unwrap();

        Ok(anemo::Response::new(()))
    }
}

pub struct WorkerToPrimaryMockServer {
    sender: Sender<WorkerPrimaryMessage>,
}

impl WorkerToPrimaryMockServer {
    pub fn spawn(
        keypair: NetworkKeyPair,
        address: Multiaddr,
    ) -> (Receiver<WorkerPrimaryMessage>, anemo::Network) {
        let addr = network::multiaddr_to_address(&address).unwrap();
        let (sender, receiver) = channel(1);
        let service = WorkerToPrimaryServer::new(Self { sender });

        let routes = anemo::Router::new().add_rpc_service(service);
        let network = anemo::Network::bind(addr)
            .server_name("narwhal")
            .private_key(keypair.private().0.to_bytes())
            .start(routes)
            .unwrap();
        info!("starting network on: {}", network.local_addr());
        (receiver, network)
    }
}

#[async_trait]
impl WorkerToPrimary for WorkerToPrimaryMockServer {
    async fn send_message(
        &self,
        request: anemo::Request<types::WorkerPrimaryMessage>,
    ) -> Result<anemo::Response<()>, anemo::rpc::Status> {
        let message = request.into_body();

        self.sender.send(message).await.unwrap();

        Ok(anemo::Response::new(()))
    }

    async fn worker_info(
        &self,
        _request: anemo::Request<()>,
    ) -> Result<anemo::Response<WorkerInfoResponse>, anemo::rpc::Status> {
        unimplemented!()
    }
}

pub struct PrimaryToWorkerMockServer {
    msg_sender: Sender<PrimaryWorkerMessage>,
    synchronize_sender: Sender<WorkerSynchronizeMessage>,
}

impl PrimaryToWorkerMockServer {
    pub fn spawn(
        keypair: NetworkKeyPair,
        address: Multiaddr,
    ) -> (
        Receiver<PrimaryWorkerMessage>,
        Receiver<WorkerSynchronizeMessage>,
        anemo::Network,
    ) {
        let addr = network::multiaddr_to_address(&address).unwrap();
        let (msg_sender, msg_receiver) = channel(1);
        let (synchronize_sender, synchronize_receiver) = channel(1);
        let service = PrimaryToWorkerServer::new(Self {
            msg_sender,
            synchronize_sender,
        });

        let routes = anemo::Router::new().add_rpc_service(service);
        let network = anemo::Network::bind(addr)
            .server_name("narwhal")
            .private_key(keypair.private().0.to_bytes())
            .start(routes)
            .unwrap();
        info!("starting network on: {}", network.local_addr());
        (msg_receiver, synchronize_receiver, network)
    }
}

#[async_trait]
impl PrimaryToWorker for PrimaryToWorkerMockServer {
    async fn send_message(
        &self,
        request: anemo::Request<PrimaryWorkerMessage>,
    ) -> Result<anemo::Response<()>, anemo::rpc::Status> {
        let message = request.into_body();
        self.msg_sender.send(message).await.unwrap();
        Ok(anemo::Response::new(()))
    }
    async fn synchronize(
        &self,
        request: anemo::Request<WorkerSynchronizeMessage>,
    ) -> Result<anemo::Response<()>, anemo::rpc::Status> {
        let message = request.into_body();
        self.synchronize_sender.send(message).await.unwrap();
        Ok(anemo::Response::new(()))
    }

    async fn request_batch(
        &self,
        _request: anemo::Request<RequestBatchRequest>,
    ) -> Result<anemo::Response<RequestBatchResponse>, anemo::rpc::Status> {
        tracing::error!("Not implemented PrimaryToWorkerMockServer::request_batch");
        Err(anemo::rpc::Status::internal("Unimplemented"))
    }
}

pub struct WorkerToWorkerMockServer {
    msg_sender: Sender<WorkerMessage>,
    batch_request_sender: Sender<WorkerBatchRequest>,
}

impl WorkerToWorkerMockServer {
    pub fn spawn(
        keypair: NetworkKeyPair,
        address: Multiaddr,
    ) -> (
        Receiver<WorkerMessage>,
        Receiver<WorkerBatchRequest>,
        anemo::Network,
    ) {
        let addr = network::multiaddr_to_address(&address).unwrap();
        let (msg_sender, msg_receiver) = channel(1);
        let (batch_request_sender, batch_request_receiver) = channel(1);
        let service = WorkerToWorkerServer::new(Self {
            msg_sender,
            batch_request_sender,
        });

        let routes = anemo::Router::new().add_rpc_service(service);
        let network = anemo::Network::bind(addr)
            .server_name("narwhal")
            .private_key(keypair.private().0.to_bytes())
            .start(routes)
            .unwrap();
        info!("starting network on: {}", network.local_addr());
        (msg_receiver, batch_request_receiver, network)
    }
}

#[async_trait]
impl WorkerToWorker for WorkerToWorkerMockServer {
    async fn send_message(
        &self,
        request: anemo::Request<WorkerMessage>,
    ) -> Result<anemo::Response<()>, anemo::rpc::Status> {
        let message = request.into_body();

        self.msg_sender.send(message).await.unwrap();

        Ok(anemo::Response::new(()))
    }
    async fn request_batches(
        &self,
        request: anemo::Request<WorkerBatchRequest>,
    ) -> Result<anemo::Response<WorkerBatchResponse>, anemo::rpc::Status> {
        let message = request.into_body();

        self.batch_request_sender.send(message).await.unwrap();

        // For testing stub, just always reply with no batches.
        Ok(anemo::Response::new(WorkerBatchResponse {
            batches: vec![],
        }))
    }
}

////////////////////////////////////////////////////////////////
/// Batches
////////////////////////////////////////////////////////////////

// Fixture
pub fn batch() -> Batch {
    Batch(vec![transaction(), transaction()])
}

/// generate multiple fixture batches. The number of generated batches
/// are dictated by the parameter num_of_batches.
pub fn batches(num_of_batches: usize) -> Vec<Batch> {
    let mut batches = Vec::new();

    for i in 1..num_of_batches + 1 {
        batches.push(batch_with_transactions(i));
    }

    batches
}

pub fn batch_with_transactions(num_of_transactions: usize) -> Batch {
    let mut transactions = Vec::new();

    for _ in 0..num_of_transactions {
        transactions.push(transaction());
    }

    Batch(transactions)
}

const BATCHES_CF: &str = "batches";

pub fn open_batch_store() -> Store<BatchDigest, Batch> {
    let db = DBMap::<BatchDigest, Batch>::open(temp_dir(), None, Some(BATCHES_CF)).unwrap();
    Store::new(db)
}

// Creates one certificate per authority starting and finishing at the specified rounds (inclusive).
// Outputs a VecDeque of certificates (the certificate with higher round is on the front) and a set
// of digests to be used as parents for the certificates of the next round.
// Note : the certificates are unsigned
pub fn make_optimal_certificates(
    committee: &Committee,
    range: RangeInclusive<Round>,
    initial_parents: &BTreeSet<CertificateDigest>,
    keys: &[PublicKey],
) -> (VecDeque<Certificate>, BTreeSet<CertificateDigest>) {
    make_certificates(committee, range, initial_parents, keys, 0.0)
}

// Outputs rounds worth of certificates with optimal parents, signed
pub fn make_optimal_signed_certificates(
    range: RangeInclusive<Round>,
    initial_parents: &BTreeSet<CertificateDigest>,
    committee: &Committee,
    keys: &[KeyPair],
) -> (VecDeque<Certificate>, BTreeSet<CertificateDigest>) {
    make_signed_certificates(range, initial_parents, committee, keys, 0.0)
}

// Bernoulli-samples from a set of ancestors passed as a argument,
fn this_cert_parents(
    ancestors: &BTreeSet<CertificateDigest>,
    failure_prob: f64,
) -> BTreeSet<CertificateDigest> {
    std::iter::from_fn(|| {
        let f: f64 = rand::thread_rng().gen();
        Some(f > failure_prob)
    })
    .take(ancestors.len())
    .zip(ancestors)
    .flat_map(|(parenthood, parent)| parenthood.then_some(*parent))
    .collect::<BTreeSet<_>>()
}

// Utility for making several rounds worth of certificates through iterated parenthood sampling.
// The making of individual certificates once parents are figured out is delegated to the `make_one_certificate` argument
fn rounds_of_certificates(
    range: RangeInclusive<Round>,
    initial_parents: &BTreeSet<CertificateDigest>,
    keys: &[PublicKey],
    failure_probability: f64,
    make_one_certificate: impl Fn(
        PublicKey,
        Round,
        BTreeSet<CertificateDigest>,
    ) -> (CertificateDigest, Certificate),
) -> (VecDeque<Certificate>, BTreeSet<CertificateDigest>) {
    let mut certificates = VecDeque::new();
    let mut parents = initial_parents.iter().cloned().collect::<BTreeSet<_>>();
    let mut next_parents = BTreeSet::new();

    for round in range {
        next_parents.clear();
        for name in keys {
            let this_cert_parents = this_cert_parents(&parents, failure_probability);

            let (digest, certificate) =
                make_one_certificate(name.clone(), round, this_cert_parents);
            certificates.push_back(certificate);
            next_parents.insert(digest);
        }
        parents = next_parents.clone();
    }
    (certificates, next_parents)
}

// make rounds worth of unsigned certificates with the sampled number of parents
pub fn make_certificates(
    committee: &Committee,
    range: RangeInclusive<Round>,
    initial_parents: &BTreeSet<CertificateDigest>,
    keys: &[PublicKey],
    failure_probability: f64,
) -> (VecDeque<Certificate>, BTreeSet<CertificateDigest>) {
    let generator = |pk, round, parents| mock_certificate(committee, pk, round, parents);

    rounds_of_certificates(range, initial_parents, keys, failure_probability, generator)
}

// make rounds worth of unsigned certificates with the sampled number of parents
pub fn make_certificates_with_epoch(
    committee: &Committee,
    range: RangeInclusive<Round>,
    epoch: Epoch,
    initial_parents: &BTreeSet<CertificateDigest>,
    keys: &[PublicKey],
) -> (VecDeque<Certificate>, BTreeSet<CertificateDigest>) {
    let mut certificates = VecDeque::new();
    let mut parents = initial_parents.iter().cloned().collect::<BTreeSet<_>>();
    let mut next_parents = BTreeSet::new();

    for round in range {
        next_parents.clear();
        for name in keys {
            let (digest, certificate) =
                mock_certificate_with_epoch(committee, name.clone(), round, epoch, parents.clone());
            certificates.push_back(certificate);
            next_parents.insert(digest);
        }
        parents = next_parents.clone();
    }
    (certificates, next_parents)
}

// make rounds worth of signed certificates with the sampled number of parents
pub fn make_signed_certificates(
    range: RangeInclusive<Round>,
    initial_parents: &BTreeSet<CertificateDigest>,
    committee: &Committee,
    keys: &[KeyPair],
    failure_probability: f64,
) -> (VecDeque<Certificate>, BTreeSet<CertificateDigest>) {
    let public_keys = keys.iter().map(|k| k.public().clone()).collect::<Vec<_>>();
    let generator =
        |pk, round, parents| mock_signed_certificate(keys, pk, round, parents, committee);

    rounds_of_certificates(
        range,
        initial_parents,
        &public_keys[..],
        failure_probability,
        generator,
    )
}

// Creates an unsigned certificate from its given round, origin and parents,
// Note: the certificate is unsigned
pub fn mock_certificate(
    committee: &Committee,
    origin: PublicKey,
    round: Round,
    parents: BTreeSet<CertificateDigest>,
) -> (CertificateDigest, Certificate) {
    let certificate = Certificate::new_unsigned(
        committee,
        Header {
            author: origin,
            round,
            parents,
            payload: fixture_payload(1),
            ..Header::default()
        },
        Vec::new(),
    )
    .unwrap();
    (certificate.digest(), certificate)
}

// Creates an unsigned certificate from its given round, epoch, origin, and parents,
// Note: the certificate is unsigned
pub fn mock_certificate_with_epoch(
    committee: &Committee,
    origin: PublicKey,
    round: Round,
    epoch: Epoch,
    parents: BTreeSet<CertificateDigest>,
) -> (CertificateDigest, Certificate) {
    let certificate = Certificate::new_unsigned(
        committee,
        Header {
            author: origin,
            round,
            epoch,
            parents,
            payload: fixture_payload(1),
            ..Header::default()
        },
        Vec::new(),
    )
    .unwrap();
    (certificate.digest(), certificate)
}

// Creates one signed certificate from a set of signers - the signers must include the origin
pub fn mock_signed_certificate(
    signers: &[KeyPair],
    origin: PublicKey,
    round: Round,
    parents: BTreeSet<CertificateDigest>,
    committee: &Committee,
) -> (CertificateDigest, Certificate) {
    let author = signers.iter().find(|kp| *kp.public() == origin).unwrap();
    let header_builder = HeaderBuilder::default()
        .author(origin.clone())
        .payload(fixture_payload(1))
        .round(round)
        .epoch(0)
        .parents(parents);

    let header = header_builder.build(author).unwrap();

    let cert = Certificate::new_unsigned(committee, header.clone(), Vec::new()).unwrap();

    let mut votes = Vec::new();
    for signer in signers {
        let pk = signer.public();
        let sig = signer
            .try_sign(Digest::from(cert.digest()).as_ref())
            .unwrap();
        votes.push((pk.clone(), sig))
    }
    let cert = Certificate::new(committee, header, votes).unwrap();
    (cert.digest(), cert)
}

pub struct Builder<R = OsRng> {
    rng: R,
    committee_size: NonZeroUsize,
    number_of_workers: NonZeroUsize,
    randomize_ports: bool,
}

impl Default for Builder {
    fn default() -> Self {
        Self::new()
    }
}

impl Builder {
    pub fn new() -> Self {
        Self {
            rng: OsRng,
            committee_size: NonZeroUsize::new(4).unwrap(),
            number_of_workers: NonZeroUsize::new(4).unwrap(),
            randomize_ports: false,
        }
    }
}

impl<R> Builder<R> {
    pub fn committee_size(mut self, committee_size: NonZeroUsize) -> Self {
        self.committee_size = committee_size;
        self
    }

    pub fn number_of_workers(mut self, number_of_workers: NonZeroUsize) -> Self {
        self.number_of_workers = number_of_workers;
        self
    }

    pub fn randomize_ports(mut self, randomize_ports: bool) -> Self {
        self.randomize_ports = randomize_ports;
        self
    }

    pub fn rng<N: rand::RngCore + rand::CryptoRng>(self, rng: N) -> Builder<N> {
        Builder {
            rng,
            committee_size: self.committee_size,
            number_of_workers: self.number_of_workers,
            randomize_ports: self.randomize_ports,
        }
    }
}

impl<R: rand::RngCore + rand::CryptoRng> Builder<R> {
    pub fn build(mut self) -> CommitteeFixture {
        let authorities = (0..self.committee_size.get())
            .map(|_| {
                AuthorityFixture::generate(&mut self.rng, self.number_of_workers, |host| {
                    if self.randomize_ports {
                        get_available_port(host)
                    } else {
                        0
                    }
                })
            })
            .collect();

        CommitteeFixture {
            authorities,
            epoch: Epoch::default(),
        }
    }
}

pub struct CommitteeFixture {
    authorities: Vec<AuthorityFixture>,
    epoch: Epoch,
}

impl CommitteeFixture {
    pub fn authorities(&self) -> impl Iterator<Item = &AuthorityFixture> {
        self.authorities.iter()
    }

    pub fn builder() -> Builder {
        Builder::new()
    }

    pub fn committee(&self) -> Committee {
        Committee {
            epoch: self.epoch,
            authorities: self
                .authorities
                .iter()
                .map(|a| {
                    let pubkey = a.public_key();
                    let authority = a.authority();
                    (pubkey, authority)
                })
                .collect(),
        }
    }

    pub fn worker_cache(&self) -> WorkerCache {
        WorkerCache {
            epoch: self.epoch,
            workers: self
                .authorities
                .iter()
                .map(|a| (a.public_key(), a.worker_index()))
                .collect(),
        }
    }

    pub fn shared_worker_cache(&self) -> SharedWorkerCache {
        self.worker_cache().into()
    }

    // pub fn header(&self, author: PublicKey) -> Header {
    // Currently sign with the last authority
    pub fn header(&self) -> Header {
        self.authorities.last().unwrap().header(&self.committee())
    }

    pub fn headers(&self) -> Vec<Header> {
        let committee = self.committee();

        self.authorities
            .iter()
            .map(|a| a.header(&committee))
            .collect()
    }

    pub fn headers_round(
        &self,
        prior_round: Round,
        parents: &BTreeSet<CertificateDigest>,
    ) -> (Round, Vec<Header>) {
        let round = prior_round + 1;
        let next_headers = self
            .authorities
            .iter()
            .map(|a| {
                let builder = types::HeaderBuilder::default();
                builder
                    .author(a.public_key())
                    .round(round)
                    .epoch(0)
                    .parents(parents.clone())
                    .with_payload_batch(fixture_batch_with_transactions(10), 0)
                    .build(a.keypair())
                    .unwrap()
            })
            .collect();

        (round, next_headers)
    }

    pub fn votes(&self, header: &Header) -> Vec<Vote> {
        self.authorities()
            .flat_map(|a| {
                // we should not re-sign using the key of the authority
                // that produced the header
                if a.public_key() == header.author {
                    None
                } else {
                    Some(a.vote(header))
                }
            })
            .collect()
    }

    pub fn certificate(&self, header: &Header) -> Certificate {
        let committee = self.committee();
        let votes: Vec<_> = self
            .votes(header)
            .into_iter()
            .map(|x| (x.author, x.signature))
            .collect();
        Certificate::new(&committee, header.clone(), votes).unwrap()
    }

    /// Add a new authority to the commit by randoming generating a key
    pub fn add_authority(&mut self) {
        let authority =
            AuthorityFixture::generate(OsRng, NonZeroUsize::new(4).unwrap(), get_available_port);
        self.authorities.push(authority)
    }

    pub fn bump_epoch(&mut self) {
        self.epoch += 1
    }
}

pub struct AuthorityFixture {
    keypair: KeyPair,
    network_keypair: NetworkKeyPair,
    stake: Stake,
    address: Multiaddr,
    workers: BTreeMap<WorkerId, WorkerFixture>,
}

impl AuthorityFixture {
    pub fn keypair(&self) -> &KeyPair {
        &self.keypair
    }

    pub fn network_keypair(&self) -> NetworkKeyPair {
        self.network_keypair.copy()
    }

    pub fn address(&self) -> &Multiaddr {
        &self.address
    }

    pub fn worker(&self, id: WorkerId) -> &WorkerFixture {
        self.workers.get(&id).unwrap()
    }

    pub fn worker_keypairs(&self) -> Vec<NetworkKeyPair> {
        self.workers
            .values()
            .map(|worker| worker.keypair.copy())
            .collect()
    }

    pub fn public_key(&self) -> PublicKey {
        self.keypair.public().clone()
    }

    pub fn network_public_key(&self) -> NetworkPublicKey {
        self.network_keypair.public().clone()
    }

    pub fn authority(&self) -> Authority {
        Authority {
            stake: self.stake,
            primary_address: self.address.clone(),
            network_key: self.network_keypair.public().clone(),
        }
    }

    pub fn worker_index(&self) -> WorkerIndex {
        WorkerIndex(
            self.workers
                .iter()
                .map(|(id, w)| (*id, w.info.clone()))
                .collect(),
        )
    }

    pub fn header(&self, committee: &Committee) -> Header {
        self.header_builder(committee)
            .payload(Default::default())
            .build(&self.keypair)
            .unwrap()
    }

    pub fn header_builder(&self, committee: &Committee) -> types::HeaderBuilder {
        types::HeaderBuilder::default()
            .author(self.public_key())
            .round(1)
            .epoch(committee.epoch)
            .parents(
                Certificate::genesis(committee)
                    .iter()
                    .map(|x| x.digest())
                    .collect(),
            )
    }

    pub fn vote(&self, header: &Header) -> Vote {
        Vote::new_with_signer(header, self.keypair.public(), &self.keypair)
    }

    fn generate<R, P>(mut rng: R, number_of_workers: NonZeroUsize, mut get_port: P) -> Self
    where
        R: rand::RngCore + rand::CryptoRng,
        P: FnMut(&str) -> u16,
    {
        let keypair = KeyPair::generate(&mut rng);
        let network_keypair = NetworkKeyPair::generate(&mut rng);
        let host = "127.0.0.1";
        let address: Multiaddr = format!("/ip4/{}/tcp/{}/http", host, get_port(host))
            .parse()
            .unwrap();

        let workers = (0..number_of_workers.get())
            .map(|idx| {
                let worker = WorkerFixture::generate(&mut rng, idx as u32, &mut get_port);

                (idx as u32, worker)
            })
            .collect();

        Self {
            keypair,
            network_keypair,
            stake: 1,
            address,
            workers,
        }
    }
}

pub struct WorkerFixture {
    keypair: NetworkKeyPair,
    #[allow(dead_code)]
    id: WorkerId,
    info: WorkerInfo,
}

impl WorkerFixture {
    pub fn keypair(&self) -> NetworkKeyPair {
        self.keypair.copy()
    }

    pub fn info(&self) -> &WorkerInfo {
        &self.info
    }

    fn generate<R, P>(mut rng: R, id: WorkerId, mut get_port: P) -> Self
    where
        R: rand::RngCore + rand::CryptoRng,
        P: FnMut(&str) -> u16,
    {
        let keypair = NetworkKeyPair::generate(&mut rng);
        let worker_name = keypair.public().clone();
        let host = "127.0.0.1";
        let worker_address = format!("/ip4/{}/tcp/{}/http", host, get_port(host))
            .parse()
            .unwrap();
        let transactions = format!("/ip4/{}/tcp/{}/http", host, get_port(host))
            .parse()
            .unwrap();

        Self {
            keypair,
            id,
            info: WorkerInfo {
                name: worker_name,
                worker_address,
                transactions,
            },
        }
    }
}

pub fn test_network(keypair: NetworkKeyPair, address: &Multiaddr) -> anemo::Network {
    let address = network::multiaddr_to_address(address).unwrap();
    let network_key = keypair.private().0.to_bytes();
    anemo::Network::bind(address)
        .server_name("narwhal")
        .private_key(network_key)
        .start(anemo::Router::new())
        .unwrap()
}

pub fn random_network() -> anemo::Network {
    let network_key = NetworkKeyPair::generate(&mut OsRng);
    let address = "/ip4/127.0.0.1/udp/0".parse().unwrap();
    test_network(network_key, &address)
}<|MERGE_RESOLUTION|>--- conflicted
+++ resolved
@@ -27,17 +27,10 @@
 use types::{
     Batch, BatchDigest, Certificate, CertificateDigest, ConsensusStore, Header, HeaderBuilder,
     PrimaryMessage, PrimaryToPrimary, PrimaryToPrimaryServer, PrimaryToWorker,
-<<<<<<< HEAD
     PrimaryToWorkerServer, PrimaryWorkerMessage, RequestBatchRequest, RequestBatchResponse, Round,
     SequenceNumber, Transaction, Vote, WorkerBatchRequest, WorkerBatchResponse, WorkerInfoResponse,
-    WorkerMessage, WorkerPrimaryMessage, WorkerToPrimary, WorkerToPrimaryServer, WorkerToWorker,
-    WorkerToWorkerServer,
-=======
-    PrimaryToWorkerServer, PrimaryWorkerMessage, Round, SequenceNumber, Transaction, Vote,
-    WorkerBatchRequest, WorkerBatchResponse, WorkerInfoResponse, WorkerMessage,
-    WorkerPrimaryMessage, WorkerSynchronizeMessage, WorkerToPrimary, WorkerToPrimaryServer,
-    WorkerToWorker, WorkerToWorkerServer,
->>>>>>> 3e30eaa7
+    WorkerMessage, WorkerPrimaryMessage, WorkerSynchronizeMessage, WorkerToPrimary,
+    WorkerToPrimaryServer, WorkerToWorker, WorkerToWorkerServer,
 };
 
 pub mod cluster;
